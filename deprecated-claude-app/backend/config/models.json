--- conflicted
+++ resolved
@@ -981,12 +981,8 @@
       "provider": "google",
       "hidden": false,
       "contextWindow": 32768,
-<<<<<<< HEAD
-      "outputTokenLimit": 4000,
-=======
       "outputTokenLimit": 65536,
       "supportsPrefill": false,
->>>>>>> efe7f30c
       "capabilities": {
         "imageInput": true,
         "pdfInput": true,
