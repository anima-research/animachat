import { WebSocket } from 'ws';
import { IncomingMessage } from 'http';
import { WsMessageSchema, WsMessage, Message, Participant } from '@deprecated-claude/shared';
import { Database } from '../database/index.js';
import { verifyToken } from '../middleware/auth.js';
import { InferenceService } from '../services/inference.js';
import { EnhancedInferenceService } from '../services/enhanced-inference.js';
import { ContextManager } from '../services/context-manager.js';
import { llmLogger } from '../utils/llmLogger.js';
import { ModelLoader } from '../config/model-loader.js';

interface AuthenticatedWebSocket extends WebSocket {
  userId?: string;
  isAlive?: boolean;
}

/**
 * Build conversation history by following the active branch path backwards
 * from a given branch ID to the root.
 * 
 * @param allMessages - All messages in the conversation
 * @param fromBranchId - The branch ID to start from (going backwards)
 * @param includeMessage - Optional message to include/replace in the history
 * @returns Array of messages in chronological order (oldest first)
 */
function buildConversationHistory(
  allMessages: Message[],
  fromBranchId: string | undefined,
  includeMessage?: { messageId: string; message: Message }
): Message[] {
  const history: Message[] = [];
  
  // Build a map for quick lookup
  const messagesByBranchId = new Map<string, Message>();
  for (const msg of allMessages) {
    for (const branch of msg.branches) {
      messagesByBranchId.set(branch.id, msg);
    }
  }
  
  // Start from the specified branch and work backwards
  let currentBranchId = fromBranchId;
  
  while (currentBranchId && currentBranchId !== 'root') {
    const message = messagesByBranchId.get(currentBranchId);
    if (!message) {
      console.log('[buildConversationHistory] Could not find message for branch:', currentBranchId);
      break;
    }
    
    // Use the provided message if this is the one to replace
    const messageToAdd = includeMessage && message.id === includeMessage.messageId 
      ? includeMessage.message 
      : message;
    
    // Add to beginning of history (we're building backwards)
    history.unshift(messageToAdd);
    
    // Find the branch and get its parent
    const branch = messageToAdd.branches.find(b => b.id === currentBranchId);
    if (!branch) {
      console.log('[buildConversationHistory] Could not find branch:', currentBranchId);
      break;
    }
    
    currentBranchId = branch.parentBranchId;
  }
  
  return history;
}

export function websocketHandler(ws: AuthenticatedWebSocket, req: IncomingMessage, db: Database) {
  // Extract token from query params
  const url = new URL(req.url || '', `http://${req.headers.host}`);
  const token = url.searchParams.get('token');

  if (!token) {
    ws.send(JSON.stringify({ type: 'error', error: 'Authentication required' }));
    ws.close(1008, 'Authentication required');
    return;
  }

  const decoded = verifyToken(token);
  if (!decoded) {
    ws.send(JSON.stringify({ type: 'error', error: 'Invalid token' }));
    ws.close(1008, 'Invalid token');
    return;
  }

  ws.userId = decoded.userId;
  ws.isAlive = true;

  // Setup heartbeat
  ws.on('pong', () => {
    ws.isAlive = true;
  });

  const baseInferenceService = new InferenceService(db);
  const contextManager = new ContextManager();
  const inferenceService = new EnhancedInferenceService(baseInferenceService, contextManager);

  ws.on('message', async (data) => {
    try {
      const message = WsMessageSchema.parse(JSON.parse(data.toString()));
      
      if (!ws.userId) {
        ws.send(JSON.stringify({ type: 'error', error: 'Not authenticated' }));
        return;
      }

      switch (message.type) {
        case 'chat':
          await handleChatMessage(ws, message, db, inferenceService);
          break;
          
        case 'regenerate':
          await handleRegenerate(ws, message, db, inferenceService);
          break;
          
        case 'edit':
          await handleEdit(ws, message, db, inferenceService);
          break;
          
        case 'delete':
          await handleDelete(ws, message, db);
          break;
          
        case 'continue':
          await handleContinue(ws, message, db, inferenceService);
          break;
          
        default:
          ws.send(JSON.stringify({ type: 'error', error: 'Unknown message type' }));
      }
    } catch (error) {
      console.error('WebSocket message error:', error);
      ws.send(JSON.stringify({ 
        type: 'error', 
        error: error instanceof Error ? error.message : 'Internal server error' 
      }));
    }
  });

  ws.on('close', async () => {
    console.log(`WebSocket closed for user ${ws.userId}`);
    
    // Clean up any incomplete streaming messages
    // This is handled by the streaming service, but we should log it
    if (ws.userId) {
      console.log(`User ${ws.userId} disconnected - any in-progress streams will be saved`);
    }
  });

  ws.on('error', (error) => {
    console.error('WebSocket error:', error);
  });

  // Send initial connection success
  ws.send(JSON.stringify({ type: 'connected', userId: ws.userId }));
}

async function handleChatMessage(
  ws: AuthenticatedWebSocket,
  message: Extract<WsMessage, { type: 'chat' }>,
  db: Database,
  inferenceService: EnhancedInferenceService
) {
  if (!ws.userId) return;

  // Verify conversation ownership
  const conversation = await db.getConversation(message.conversationId);
  if (!conversation || conversation.userId !== ws.userId) {
    ws.send(JSON.stringify({ type: 'error', error: 'Conversation not found or access denied' }));
    return;
  }

  // Create user message with specified parent if provided
  console.log('Creating user message with parentBranchId:', message.parentBranchId);
  console.log('Received attachments:', message.attachments?.length || 0);
  console.log('Message object keys:', Object.keys(message));
  
  // Process attachments if provided
  const attachments = message.attachments?.map(att => ({
    fileName: att.fileName,
    fileType: att.fileType,
    content: att.content,
    fileSize: att.content.length
  }));
  
  if (attachments && attachments.length > 0) {
    console.log('Processing attachments:', attachments.map(a => ({ fileName: a.fileName, size: a.fileSize })));
  }
  
  // Check if we should add to an existing message or create a new one
  let userMessage: any;
  
  if (message.parentBranchId) {
    // Check if this parent branch has siblings (i.e., we're branching from within history)
    const allMessages = await db.getConversationMessages(message.conversationId);
    const messageWithSiblings = allMessages.find(msg => 
      msg.branches.some(b => b.parentBranchId === message.parentBranchId)
    );
    
    if (messageWithSiblings) {
      // Add as a new branch to the existing message that contains siblings
      console.log('Adding branch to existing message:', messageWithSiblings.id);
      userMessage = await db.addMessageBranch(
        messageWithSiblings.id,
        message.content,
        'user',
        message.parentBranchId,
        undefined, // model
        message.participantId,
        attachments
      );
    } else {
      // No siblings exist yet, create a new message
      console.log('Creating new message (no siblings found)');
      userMessage = await db.createMessage(
        message.conversationId,
        message.content,
        'user',
        undefined, // model
        message.parentBranchId,
        message.participantId,
        attachments
      );
    }
  } else {
    // No parent specified, create new message as usual
    userMessage = await db.createMessage(
      message.conversationId,
      message.content,
      'user',
      undefined, // model
      message.parentBranchId,
      message.participantId,
      attachments
    );
  }
  
  console.log('Created/updated user message:', userMessage.id, 'with branch:', userMessage.branches[userMessage.branches.length - 1]?.id);
  console.log('User message has attachments?', userMessage.branches[userMessage.branches.length - 1]?.attachments?.length || 0);

  // Send confirmation
  ws.send(JSON.stringify({
    type: 'message_created',
    message: userMessage
  }));

  // Get participants for the conversation
  const participants = await db.getConversationParticipants(message.conversationId);
  
  // Handle response generation based on conversation format
  let responder: typeof participants[0] | undefined;
  
  if (conversation.format === 'standard') {
    // For standard format, use the assistant participant (there should only be one)
    responder = participants.find(p => p.type === 'assistant');
    if (!responder) {
      ws.send(JSON.stringify({ type: 'error', error: 'No assistant participant found' }));
      return;
    }
  } else {
    // For other formats, check if a responder was specified
    if (!message.responderId) {
      // No responder selected, just return
      return;
    }
    
    responder = participants.find(p => p.id === message.responderId);
    if (!responder || responder.type !== 'assistant') {
      ws.send(JSON.stringify({ type: 'error', error: 'Invalid responder' }));
      return;
    }
  }

  // Create assistant message placeholder with correct parent
  const userBranch = userMessage.branches[userMessage.branches.length - 1]; // Get the last branch (the one we just added)
  
  // Check if we should add to an existing message or create a new one
  let assistantMessage: Message | null;
  const allMessagesForAssistant = await db.getConversationMessages(message.conversationId);
  const messageWithAssistantSiblings = allMessagesForAssistant.find(msg => 
    msg.branches.some(b => b.parentBranchId === userBranch?.id)
  );
  
  if (messageWithAssistantSiblings) {
    // Add as a new branch to the existing message
    console.log('Adding assistant branch to existing message:', messageWithAssistantSiblings.id);
    assistantMessage = await db.addMessageBranch(
      messageWithAssistantSiblings.id,
      '',
      'assistant',
      userBranch?.id,
      responder.model || conversation.model,
      responder.id,
      undefined // no attachments for assistant
    );
  } else {
    // No siblings exist yet, create a new message
    assistantMessage = await db.createMessage(
      message.conversationId,
      '',
      'assistant',
      responder.model || conversation.model,
      userBranch?.id,
      responder.id
    );
  }
  
  if (!assistantMessage) {
    console.error('Failed to create assistant message');
    ws.send(JSON.stringify({
      type: 'error',
      error: 'Failed to create assistant message'
    }));
    return;
  }
  
  const assistantBranch = assistantMessage.branches[assistantMessage.branches.length - 1]; // Get the last branch we added
  console.log('Created/updated assistant message:', assistantMessage.id, 'with branch:', assistantBranch?.id);

  // Send assistant message to frontend
  ws.send(JSON.stringify({
    type: 'message_created',
    message: assistantMessage
  }));

  // Get conversation history using the utility function
  const allMessages = await db.getConversationMessages(message.conversationId);
  
<<<<<<< HEAD
  // Build a map for quick lookup
  const messagesByBranchId = new Map<string, Message>();
  for (const msg of allMessages) {
    for (const branch of msg.branches) {
      messagesByBranchId.set(branch.id, msg);
    }
  }
  
  // Start from the parent of the new user message and work backwards
  let currentParentBranchId = message.parentBranchId;
  
  while (currentParentBranchId && currentParentBranchId !== 'root') {
    const parentMessage = messagesByBranchId.get(currentParentBranchId);
    if (!parentMessage) {
      console.log('Could not find message for branch:', currentParentBranchId);
      break;
    }
    
    // Add to beginning of history (we're building backwards)
    visibleHistory.unshift(parentMessage);
    const role = parentMessage.branches.find(b => b.id === currentParentBranchId)?.role || 'unknown';
    // console.log('Added to visible history:', parentMessage.id, 'role:', role);
    
    // Find the branch and get its parent
    const branch = parentMessage.branches.find(b => b.id === currentParentBranchId);
    if (!branch) {
      console.log('Could not find branch:', currentParentBranchId, 'in message:', parentMessage.id);
      break;
    }
    
    currentParentBranchId = branch.parentBranchId || '';
  }
  
  // Add the new user message at the end
=======
  // Build history from the parent branch and add the new user message
  const visibleHistory = buildConversationHistory(allMessages, message.parentBranchId);
>>>>>>> 5d997aa6
  visibleHistory.push(userMessage);
  console.log('Final visible history length:', visibleHistory.length);
  
  // For prefill format, we need to include the empty assistant message too
  // so that formatMessagesForConversation knows to append the assistant's name
  const messagesForInference = conversation.format === 'prefill' 
    ? [...visibleHistory, assistantMessage]
    : visibleHistory;
  
  // Stream response from appropriate service
  try {
    const inferenceModel = responder.model || conversation.model;
    // For group chats (prefill), only use participant system prompts, never conversation-level
    const inferenceSystemPrompt = conversation.format === 'prefill' 
      ? responder.systemPrompt 
      : (responder.systemPrompt || conversation.systemPrompt);
    const inferenceSettings = responder.settings || conversation.settings;
    
    // Log WebSocket event
    await llmLogger.logWebSocketEvent({
      event: 'chat_message',
      conversationId: conversation.id,
      messageId: message.messageId,
      participantId: message.participantId,
      responderId: responder.id,
      model: inferenceModel,
      settings: inferenceSettings,
      format: conversation.format
    });
    
    const modelLoader = ModelLoader.getInstance();
    const modelConfig = await modelLoader.getModelById(inferenceModel);
    if (!modelConfig) {
      throw new Error(`Model ${inferenceModel} not found`);
    }
    
    await inferenceService.streamCompletion(
      modelConfig,
      messagesForInference,
      inferenceSystemPrompt || '',
      inferenceSettings,
      ws.userId,
      async (chunk: string, isComplete: boolean) => {
        // Update message content in memory (mutation is OK during streaming)
        const currentBranch = assistantMessage.branches.find((b: any) => b.id === assistantMessage.activeBranchId);
        if (currentBranch) {
          currentBranch.content += chunk;
          
          // Save partial content every 500 characters to prevent data loss on interruption
          if (currentBranch.content.length % 500 === 0 || isComplete) {
            await db.updateMessageContent(
              assistantMessage.id,
              assistantMessage.activeBranchId,
              currentBranch.content
            );
          }
        }

        // Send stream update
        ws.send(JSON.stringify({
          type: 'stream',
          messageId: assistantMessage.id,
          branchId: assistantMessage.activeBranchId,
          content: chunk,
          isComplete
        }));

        if (isComplete) {
          // Final save and update conversation timestamp
          if (currentBranch) {
            await db.updateMessageContent(
              assistantMessage.id,
              assistantMessage.activeBranchId,
              currentBranch.content
            );
          }
          
          // Update conversation timestamp
          await db.updateConversation(conversation.id, { updatedAt: new Date() });
        }
      },
      conversation,
      responder,
      async (metrics) => {
        // Store metrics in database
        await db.addMetrics(conversation.id, metrics);
        
        // Send metrics update to client
        ws.send(JSON.stringify({
          type: 'metrics_update',
          conversationId: conversation.id,
          metrics
        }));
      },
      participants
    );
  } catch (error) {
    console.error('Inference streaming error:', error);
    ws.send(JSON.stringify({
      type: 'error',
      error: 'Failed to generate response'
    }));
  }
}

async function handleRegenerate(
  ws: AuthenticatedWebSocket,
  message: Extract<WsMessage, { type: 'regenerate' }>,
  db: Database,
  inferenceService: EnhancedInferenceService
) {
  if (!ws.userId) return;

  const msg = await db.getMessage(message.messageId);
  if (!msg) {
    ws.send(JSON.stringify({ type: 'error', error: 'Message not found' }));
    return;
  }

  const conversation = await db.getConversation(msg.conversationId);
  if (!conversation || conversation.userId !== ws.userId) {
    ws.send(JSON.stringify({ type: 'error', error: 'Access denied' }));
    return;
  }

  // Find the parent branch (the user message branch that this is responding to)
  const allMessages = await db.getConversationMessages(msg.conversationId);
  const targetMessageIndex = allMessages.findIndex(m => m.id === message.messageId);
  const parentUserMessage = targetMessageIndex > 0 ? allMessages[targetMessageIndex - 1] : null;
  const parentUserBranch = parentUserMessage ? parentUserMessage.branches.find(b => b.id === parentUserMessage.activeBranchId) : null;

  // Get the participant ID and parent branch from the branch we're regenerating
  const originalBranch = msg.branches.find(b => b.id === message.branchId);
  const participantId = originalBranch?.participantId;
  
  // IMPORTANT: Use the original branch's parentBranchId, not the branch itself
  // This ensures all regenerated branches have the same parent (the user message branch)
  const correctParentBranchId = originalBranch?.parentBranchId || parentUserBranch?.id || 'root';
  
  console.log('[Regenerate] Message:', message.messageId, 'Branch:', message.branchId);
  console.log('[Regenerate] Original branch parent:', originalBranch?.parentBranchId);
  console.log('[Regenerate] Using parent branch:', correctParentBranchId);
  
  // Get the participant's model if in prefill mode
  let regenerateModel = conversation.model;
  if (conversation.format === 'prefill' && participantId) {
    const participants = await db.getConversationParticipants(conversation.id);
    const participant = participants.find(p => p.id === participantId);
    if (participant && participant.model) {
      regenerateModel = participant.model;
    }
  }
  
  // Create new branch with correct parent and model
  const updatedMessage = await db.addMessageBranch(
    message.messageId,
    '',
    'assistant',
    correctParentBranchId,
    regenerateModel,
    participantId
  );

  if (!updatedMessage) {
    ws.send(JSON.stringify({ type: 'error', error: 'Failed to create branch' }));
    return;
  }

  // Send the updated message with the new branch to the frontend
  ws.send(JSON.stringify({
    type: 'message_edited',
    message: updatedMessage
  }));

<<<<<<< HEAD
  // Get conversation history - build backwards from the parent branch
  const visibleHistory: Message[] = [];
  
  // Build a map for quick lookup
  const messagesByBranchId = new Map<string, Message>();
  for (const msg of allMessages) {
    for (const branch of msg.branches) {
      messagesByBranchId.set(branch.id, msg);
    }
  }
  
  // Start from the parent of the message being regenerated and work backwards
  let currentParentBranchId = correctParentBranchId;
  
  while (currentParentBranchId && currentParentBranchId !== 'root') {
    const parentMessage = messagesByBranchId.get(currentParentBranchId);
    if (!parentMessage) {
      console.log('Regenerate: Could not find message for branch:', currentParentBranchId);
      break;
    }
    
    // Add to beginning of history (we're building backwards)
    visibleHistory.unshift(parentMessage);
    
    // Find the branch and get its parent
    const branch = parentMessage.branches.find(b => b.id === currentParentBranchId);
    if (!branch) {
      console.log('Regenerate: Could not find branch:', currentParentBranchId);
      break;
    }
    
    currentParentBranchId = branch.parentBranchId || '';
  }
  
  const historyMessages = visibleHistory;
=======
  // Get conversation history using the utility function
  const historyMessages = buildConversationHistory(allMessages, correctParentBranchId);
>>>>>>> 5d997aa6

  // Get participants for the conversation
  const participants = await db.getConversationParticipants(conversation.id);
  
  // Determine the responder ID for streaming
  let responderId = participantId;
  if (conversation.format === 'standard') {
    // For standard format, use the assistant participant (there should only be one)
    const defaultAssistant = participants.find(p => p.type === 'assistant');
    responderId = defaultAssistant?.id;
  }
  
  // Get the participant who should respond
  let responderSettings = conversation.settings;
  // For group chats, conversation-level system prompts should not be used
  let responderSystemPrompt = conversation.format === 'prefill' ? undefined : conversation.systemPrompt;
  let responderModel = conversation.model;
  
  if (participantId && participants.length > 0) {
    const participant = participants.find(p => p.id === participantId);
    if (participant) {
      responderModel = participant.model || conversation.model;
      // For group chats, only use participant system prompts
      responderSystemPrompt = conversation.format === 'prefill'
        ? participant.systemPrompt
        : (participant.systemPrompt || conversation.systemPrompt);
      responderSettings = participant.settings || conversation.settings;
    }
  }
  
  // Stream new response
  try {
    // Log WebSocket event
    await llmLogger.logWebSocketEvent({
      event: 'regenerate_message',
      conversationId: conversation.id,
      messageId: message.messageId,
      responderId: responderId,
      model: responderModel,
      settings: responderSettings,
      format: conversation.format
    });
    
    const modelLoader = ModelLoader.getInstance();
    const modelConfig = await modelLoader.getModelById(responderModel);
    if (!modelConfig) {
      throw new Error(`Model ${responderModel} not found`);
    }
    
    // Get the responder participant object
    const responderParticipant = responderId ? participants.find(p => p.id === responderId) : undefined;
    
    await inferenceService.streamCompletion(
      modelConfig,
      historyMessages,
      responderSystemPrompt || '',
      responderSettings,
      ws.userId,
      async (chunk: string, isComplete: boolean) => {
        const currentBranch = updatedMessage.branches.find(b => b.id === updatedMessage.activeBranchId);
        if (currentBranch) {
          currentBranch.content += chunk;
          
          // Save partial content periodically to prevent data loss
          if (currentBranch.content.length % 500 === 0 || isComplete) {
            await db.updateMessageContent(
              updatedMessage.id,
              updatedMessage.activeBranchId,
              currentBranch.content
            );
          }
        }

        ws.send(JSON.stringify({
          type: 'stream',
          messageId: updatedMessage.id,
          branchId: updatedMessage.activeBranchId,
          content: chunk,
          isComplete
        }));
      },
      conversation,
      responderParticipant,
      async (metrics) => {
        // Store metrics in database
        await db.addMetrics(conversation.id, metrics);
        
        // Send metrics update to client
        ws.send(JSON.stringify({
          type: 'metrics_update',
          conversationId: conversation.id,
          metrics
        }));
      },
      participants
    );
  } catch (error) {
    console.error('Regeneration error:', error);
    ws.send(JSON.stringify({
      type: 'error',
      error: 'Failed to regenerate response'
    }));
  }
}

async function handleEdit(
  ws: AuthenticatedWebSocket,
  message: Extract<WsMessage, { type: 'edit' }>,
  db: Database,
  inferenceService: EnhancedInferenceService
) {
  if (!ws.userId) return;

  const msg = await db.getMessage(message.messageId);
  if (!msg) {
    ws.send(JSON.stringify({ type: 'error', error: 'Message not found' }));
    return;
  }

  const conversation = await db.getConversation(msg.conversationId);
  if (!conversation || conversation.userId !== ws.userId) {
    ws.send(JSON.stringify({ type: 'error', error: 'Access denied' }));
    return;
  }

  // Find the branch to determine role
  const branch = msg.branches.find(b => b.id === message.branchId);
  if (!branch) {
    ws.send(JSON.stringify({ type: 'error', error: 'Branch not found' }));
    return;
  }

  // Create new branch with edited content
  // The parent should be the same as the original branch's parent (the previous message)
  const updatedMessage = await db.addMessageBranch(
    message.messageId,
    message.content,
    branch.role,
    branch.parentBranchId, // Use the same parent as the original branch
    branch.model,
    branch.participantId // Keep the same participant
  );

  if (!updatedMessage) {
    ws.send(JSON.stringify({ type: 'error', error: 'Failed to create edited branch' }));
    return;
  }

  ws.send(JSON.stringify({
    type: 'message_edited',
    message: updatedMessage
  }));

  // If this was a user message, automatically generate an assistant response
  if (branch.role === 'user') {
    // Get all messages to find the position of the edited message
    const allMessages = await db.getConversationMessages(msg.conversationId);
    const editedMessageIndex = allMessages.findIndex(m => m.id === msg.id);
    
    // Get participants early to determine responderId
    const participants = await db.getConversationParticipants(conversation.id);
    
    // Determine which assistant should respond
    let responderId: string | undefined;
    
    // Use the responderId from the message if provided (from frontend)
    if (message.responderId) {
      responderId = message.responderId;
    } else if (conversation.format === 'standard') {
      // For standard format, use the assistant participant (there should only be one)
      const defaultAssistant = participants.find(p => p.type === 'assistant');
      responderId = defaultAssistant?.id;
    } else {
      // For other formats, use the first active assistant as fallback
      const defaultAssistant = participants.find(p => p.type === 'assistant' && p.isActive);
      responderId = defaultAssistant?.id;
    }
    
    // Get the responder's model early for branch creation
    let responderModel = conversation.model;
    if (responderId && participants.length > 0) {
      const responderParticipant = participants.find(p => p.id === responderId);
      if (responderParticipant && responderParticipant.model) {
        responderModel = responderParticipant.model;
      }
    }
    
    // Check if there's already an assistant message after this user message
    const nextMessage = editedMessageIndex + 1 < allMessages.length ? allMessages[editedMessageIndex + 1] : null;
    
    let assistantMessage: Message;
    
    if (nextMessage && nextMessage.branches.some(b => b.role === 'assistant')) {
      // Add a new branch to the existing assistant message
      const newBranch = await db.addMessageBranch(
        nextMessage.id,
        '',
        'assistant',
        updatedMessage.activeBranchId, // Parent is the edited user message's active branch
        responderModel,  // Use responder's model, not conversation model
        responderId // Assistant participant ID
      );
      
      if (!newBranch) {
        ws.send(JSON.stringify({ type: 'error', error: 'Failed to create assistant branch' }));
        return;
      }
      
      assistantMessage = newBranch;
      
      // Send the updated message with new branch
      ws.send(JSON.stringify({
        type: 'message_edited',
        message: assistantMessage
      }));
    } else {
      // No assistant message exists after this user message, create a new one
      // But we need to manually set the parentBranchId
      assistantMessage = await db.createMessage(
        msg.conversationId,
        '',
        'assistant',
        responderModel,  // Use responder's model, not conversation model
        updatedMessage.activeBranchId, // Parent is the edited user message's active branch
        responderId // Assistant participant ID
      );
      
      // Send assistant message to frontend
      ws.send(JSON.stringify({
        type: 'message_created',
        message: assistantMessage
      }));
    }
    
    // Build conversation history using the utility function
    // We need to include the edited message in place of the original
    const historyMessages = buildConversationHistory(
      allMessages, 
      updatedMessage.activeBranchId,
      { messageId: updatedMessage.id, message: updatedMessage }
    );
    
    // Get the responder's settings (we already have responderModel from earlier)
    let responderSettings = conversation.settings;
<<<<<<< HEAD
    // For group chats, conversation-level system prompts should not be used
  let responderSystemPrompt = conversation.format === 'prefill' ? undefined : conversation.systemPrompt;
    let responderModel = conversation.model;
=======
    let responderSystemPrompt = conversation.systemPrompt;
>>>>>>> 5d997aa6
    let responderParticipant: Participant | undefined;
    
    if (responderId && participants.length > 0) {
      responderParticipant = participants.find(p => p.id === responderId);
      if (responderParticipant) {
<<<<<<< HEAD
        responderModel = responderParticipant.model || conversation.model;
        // For group chats, only use participant system prompts
        responderSystemPrompt = conversation.format === 'prefill'
          ? responderParticipant.systemPrompt
          : (responderParticipant.systemPrompt || conversation.systemPrompt);
=======
        responderSystemPrompt = responderParticipant.systemPrompt || conversation.systemPrompt;
>>>>>>> 5d997aa6
        responderSettings = responderParticipant.settings || conversation.settings;
      }
    }
    
    // Stream response
    try {
      const targetMessage = assistantMessage;
      const targetBranchId = targetMessage.activeBranchId;
      
      // Log WebSocket event
      await llmLogger.logWebSocketEvent({
        event: 'edit_message',
        conversationId: conversation.id,
        messageId: message.messageId,
        responderId: responderId,
        model: responderModel,
        settings: responderSettings,
        format: conversation.format
      });
      
      const modelLoader = ModelLoader.getInstance();
    const modelConfig = await modelLoader.getModelById(responderModel);
      if (!modelConfig) {
        throw new Error(`Model ${responderModel} not found`);
      }
      
      await inferenceService.streamCompletion(
        modelConfig,
        historyMessages,
        responderSystemPrompt || '',
        responderSettings,
        ws.userId,
        async (chunk: string, isComplete: boolean) => {
          const currentBranch = targetMessage.branches.find(b => b.id === targetBranchId);
          if (currentBranch) {
            currentBranch.content += chunk;
            
            // Save partial content periodically
            if (currentBranch.content.length % 500 === 0 || isComplete) {
              await db.updateMessageContent(
                targetMessage.id,
                targetBranchId,
                currentBranch.content
              );
            }
          }

          ws.send(JSON.stringify({
            type: 'stream',
            messageId: targetMessage.id,
            branchId: targetBranchId,
            content: chunk,
            isComplete
          }));
        },
        conversation,
        responderParticipant,
        async (metrics) => {
          // Store metrics in database
          await db.addMetrics(conversation.id, metrics);
          
          // Send metrics update to client
          ws.send(JSON.stringify({
            type: 'metrics_update',
            conversationId: conversation.id,
            metrics
          }));
        },
        participants
      );
    } catch (error) {
      console.error('Error generating response to edited message:', error);
      ws.send(JSON.stringify({
        type: 'error',
        error: 'Failed to generate response'
      }));
    }
  }
}

async function handleDelete(
  ws: AuthenticatedWebSocket,
  message: Extract<WsMessage, { type: 'delete' }>,
  db: Database
) {
  try {
    const { conversationId, messageId, branchId } = message;
    
    // Get the message to verify ownership
    const conversation = await db.getConversation(conversationId);
    if (!conversation || conversation.userId !== ws.userId) {
      ws.send(JSON.stringify({ type: 'error', error: 'Conversation not found or access denied' }));
      return;
    }
    
    // Delete the message branch and all its descendants
    const deleted = await db.deleteMessageBranch(messageId, branchId);
    
    if (deleted) {
      ws.send(JSON.stringify({
        type: 'message_deleted',
        messageId,
        branchId,
        deletedMessages: deleted
      }));
    } else {
      ws.send(JSON.stringify({ type: 'error', error: 'Failed to delete message' }));
    }
  } catch (error) {
    console.error('Delete message error:', error);
    ws.send(JSON.stringify({ type: 'error', error: 'Failed to delete message' }));
  }
}

async function handleContinue(
  ws: AuthenticatedWebSocket,
  message: Extract<WsMessage, { type: 'continue' }>,
  db: Database,
  inferenceService: EnhancedInferenceService
) {
  if (!ws.userId) return;

  const { conversationId, messageId, parentBranchId, responderId } = message;
  
  try {
    // Verify conversation ownership
    const conversation = await db.getConversation(conversationId);
    if (!conversation || conversation.userId !== ws.userId) {
      ws.send(JSON.stringify({ type: 'error', error: 'Conversation not found or access denied' }));
      return;
    }

    // Get participants
    const participants = await db.getConversationParticipants(conversationId);
    
    // Determine the responder
    let responder: Participant | undefined;
    if (conversation.format === 'standard') {
      // For standard format, use the assistant participant (there should only be one)
      responder = participants.find(p => p.type === 'assistant');
    } else {
      // For other formats, use the specified responder
      responder = participants.find(p => p.id === responderId);
      if (!responder || responder.type !== 'assistant') {
        // If no valid responder specified, use first active assistant
        responder = participants.find(p => p.type === 'assistant' && p.isActive);
      }
    }

    if (!responder) {
      ws.send(JSON.stringify({ type: 'error', error: 'No assistant participant found' }));
      return;
    }

    // Get messages and determine parent
    const messages = await db.getConversationMessages(conversationId);
    
    // Check if we should add to an existing message or create a new one
    let assistantMessage: Message | null;
    
    if (parentBranchId) {
      // Check if this parent branch has siblings
      const messageWithSiblings = messages.find(msg => 
        msg.branches.some(b => b.parentBranchId === parentBranchId)
      );
      
      if (messageWithSiblings) {
        // Add as a new branch to the existing message
        console.log('Continue: Adding branch to existing message:', messageWithSiblings.id);
        assistantMessage = await db.addMessageBranch(
          messageWithSiblings.id,
          '', // empty content initially
          'assistant',
          parentBranchId,
          responder.model || conversation.model,
          responder.id,
          undefined // no attachments
        );
      } else {
        // No siblings exist yet, create a new message
        console.log('Continue: Creating new message (no siblings found)');
        assistantMessage = await db.createMessage(
          conversationId,
          '', // empty content initially
          'assistant',
          responder.model || conversation.model,
          parentBranchId,
          responder.id
        );
      }
    } else {
      // No parent specified, create new message as usual
      assistantMessage = await db.createMessage(
        conversationId,
        '', // empty content initially
        'assistant',
        responder.model || conversation.model,
        undefined,
        responder.id
      );
    }

    if (!assistantMessage) {
      console.error('Failed to create assistant message for continue');
      ws.send(JSON.stringify({
        type: 'error',
        error: 'Failed to create assistant message'
      }));
      return;
    }

    const assistantBranch = assistantMessage.branches[assistantMessage.branches.length - 1];

    // Send initial empty message
    ws.send(JSON.stringify({
      type: 'message_created',
      message: assistantMessage
    }));

    // Log WebSocket event
    await llmLogger.logWebSocketEvent({
      event: 'continue',
      conversationId,
      messageId,
      participantId: responder.id,
      model: responder.model || conversation.model
    });

<<<<<<< HEAD
    // Build visible history backwards from the parent branch (same as in handleChatMessage)
    const visibleHistory: Message[] = [];
    
    if (parentBranchId) {
      console.log('Continue: Building visible history backwards from parentBranchId:', parentBranchId);
      
      // Build a map for quick lookup
      const messagesByBranchId = new Map<string, Message>();
      for (const msg of messages) {
        for (const branch of msg.branches) {
          messagesByBranchId.set(branch.id, msg);
        }
      }
      
      // Start from the specified parent and work backwards
      let currentParentBranchId: string | undefined = parentBranchId;
      
      while (currentParentBranchId && currentParentBranchId !== 'root') {
        const parentMessage = messagesByBranchId.get(currentParentBranchId);
        if (!parentMessage) {
          console.log('Could not find message for branch:', currentParentBranchId);
          break;
        }
        
        // Add to beginning of history (we're building backwards)
        visibleHistory.unshift(parentMessage);
        
        // Find the branch and get its parent
        const branch = parentMessage.branches.find(b => b.id === currentParentBranchId);
        if (!branch) {
          console.log('Could not find branch:', currentParentBranchId, 'in message:', parentMessage.id);
          break;
        }
        
        currentParentBranchId = branch.parentBranchId || '';
      }
      
      console.log('Continue: Final visible history length:', visibleHistory.length);
    } else {
      // No parent specified, use all messages (default behavior)
      visibleHistory.push(...messages);
    }
=======
    // Build conversation history using the utility function
    const visibleHistory = parentBranchId 
      ? buildConversationHistory(messages, parentBranchId)
      : messages; // No parent specified, use all messages (default behavior)
>>>>>>> 5d997aa6
    
    // Include the new assistant message in the messages array for prefill formatting
    const messagesWithNewAssistant = [...visibleHistory, assistantMessage];

    // Stream the completion
    const modelId = responder.model || conversation.model;
    const modelLoader = ModelLoader.getInstance();
    const modelConfig = await modelLoader.getModelById(modelId);
    if (!modelConfig) {
      throw new Error(`Model ${modelId} not found`);
    }
    
    await inferenceService.streamCompletion(
      modelConfig,
      messagesWithNewAssistant,
      // For group chats, only use participant system prompts
      conversation.format === 'prefill' 
        ? (responder.systemPrompt || '')
        : (responder.systemPrompt || conversation.systemPrompt || ''),
      responder.settings || conversation.settings || {
        temperature: 1.0,
        maxTokens: 1024
      },
      ws.userId!,
      async (chunk: string, isComplete: boolean) => {
        assistantBranch.content += chunk;
        
        // Save partial content periodically
        if (assistantBranch.content.length % 500 === 0 || isComplete) {
          await db.updateMessageContent(assistantMessage.id, assistantBranch.id, assistantBranch.content);
        }
        
        ws.send(JSON.stringify({
          type: 'stream',
          messageId: assistantMessage.id,
          branchId: assistantBranch.id,
          content: chunk,
          isComplete
        }));

        if (isComplete) {
          // Final save
          await db.updateMessageContent(assistantMessage.id, assistantBranch.id, assistantBranch.content);
          
          // Send updated conversation
          const updatedConversation = await db.getConversation(conversationId);
          if (updatedConversation) {
            ws.send(JSON.stringify({
              type: 'conversation_updated',
              conversation: updatedConversation
            }));
          }
        }
      },
      conversation,
      responder,
      async (metrics) => {
        // Store metrics in database
        await db.addMetrics(conversation.id, metrics);
        
        // Send metrics update to client
        ws.send(JSON.stringify({
          type: 'metrics_update',
          conversationId: conversation.id,
          metrics
        }));
      },
      participants
    );

  } catch (error) {
    console.error('Continue generation error:', error);
    ws.send(JSON.stringify({ 
      type: 'error', 
      error: error instanceof Error ? error.message : 'Failed to continue generation'
    }));
  }
}

// Heartbeat interval to keep connections alive
setInterval(() => {
  // This would need to be implemented with a WebSocket server instance
  // to track all connections
}, 30000);<|MERGE_RESOLUTION|>--- conflicted
+++ resolved
@@ -330,45 +330,8 @@
   // Get conversation history using the utility function
   const allMessages = await db.getConversationMessages(message.conversationId);
   
-<<<<<<< HEAD
-  // Build a map for quick lookup
-  const messagesByBranchId = new Map<string, Message>();
-  for (const msg of allMessages) {
-    for (const branch of msg.branches) {
-      messagesByBranchId.set(branch.id, msg);
-    }
-  }
-  
-  // Start from the parent of the new user message and work backwards
-  let currentParentBranchId = message.parentBranchId;
-  
-  while (currentParentBranchId && currentParentBranchId !== 'root') {
-    const parentMessage = messagesByBranchId.get(currentParentBranchId);
-    if (!parentMessage) {
-      console.log('Could not find message for branch:', currentParentBranchId);
-      break;
-    }
-    
-    // Add to beginning of history (we're building backwards)
-    visibleHistory.unshift(parentMessage);
-    const role = parentMessage.branches.find(b => b.id === currentParentBranchId)?.role || 'unknown';
-    // console.log('Added to visible history:', parentMessage.id, 'role:', role);
-    
-    // Find the branch and get its parent
-    const branch = parentMessage.branches.find(b => b.id === currentParentBranchId);
-    if (!branch) {
-      console.log('Could not find branch:', currentParentBranchId, 'in message:', parentMessage.id);
-      break;
-    }
-    
-    currentParentBranchId = branch.parentBranchId || '';
-  }
-  
-  // Add the new user message at the end
-=======
   // Build history from the parent branch and add the new user message
   const visibleHistory = buildConversationHistory(allMessages, message.parentBranchId);
->>>>>>> 5d997aa6
   visibleHistory.push(userMessage);
   console.log('Final visible history length:', visibleHistory.length);
   
@@ -543,46 +506,8 @@
     message: updatedMessage
   }));
 
-<<<<<<< HEAD
-  // Get conversation history - build backwards from the parent branch
-  const visibleHistory: Message[] = [];
-  
-  // Build a map for quick lookup
-  const messagesByBranchId = new Map<string, Message>();
-  for (const msg of allMessages) {
-    for (const branch of msg.branches) {
-      messagesByBranchId.set(branch.id, msg);
-    }
-  }
-  
-  // Start from the parent of the message being regenerated and work backwards
-  let currentParentBranchId = correctParentBranchId;
-  
-  while (currentParentBranchId && currentParentBranchId !== 'root') {
-    const parentMessage = messagesByBranchId.get(currentParentBranchId);
-    if (!parentMessage) {
-      console.log('Regenerate: Could not find message for branch:', currentParentBranchId);
-      break;
-    }
-    
-    // Add to beginning of history (we're building backwards)
-    visibleHistory.unshift(parentMessage);
-    
-    // Find the branch and get its parent
-    const branch = parentMessage.branches.find(b => b.id === currentParentBranchId);
-    if (!branch) {
-      console.log('Regenerate: Could not find branch:', currentParentBranchId);
-      break;
-    }
-    
-    currentParentBranchId = branch.parentBranchId || '';
-  }
-  
-  const historyMessages = visibleHistory;
-=======
   // Get conversation history using the utility function
   const historyMessages = buildConversationHistory(allMessages, correctParentBranchId);
->>>>>>> 5d997aa6
 
   // Get participants for the conversation
   const participants = await db.getConversationParticipants(conversation.id);
@@ -827,27 +752,17 @@
     
     // Get the responder's settings (we already have responderModel from earlier)
     let responderSettings = conversation.settings;
-<<<<<<< HEAD
     // For group chats, conversation-level system prompts should not be used
-  let responderSystemPrompt = conversation.format === 'prefill' ? undefined : conversation.systemPrompt;
-    let responderModel = conversation.model;
-=======
-    let responderSystemPrompt = conversation.systemPrompt;
->>>>>>> 5d997aa6
+    let responderSystemPrompt = conversation.format === 'prefill' ? undefined : conversation.systemPrompt;
     let responderParticipant: Participant | undefined;
     
     if (responderId && participants.length > 0) {
       responderParticipant = participants.find(p => p.id === responderId);
       if (responderParticipant) {
-<<<<<<< HEAD
-        responderModel = responderParticipant.model || conversation.model;
         // For group chats, only use participant system prompts
         responderSystemPrompt = conversation.format === 'prefill'
           ? responderParticipant.systemPrompt
           : (responderParticipant.systemPrompt || conversation.systemPrompt);
-=======
-        responderSystemPrompt = responderParticipant.systemPrompt || conversation.systemPrompt;
->>>>>>> 5d997aa6
         responderSettings = responderParticipant.settings || conversation.settings;
       }
     }
@@ -1076,55 +991,10 @@
       model: responder.model || conversation.model
     });
 
-<<<<<<< HEAD
-    // Build visible history backwards from the parent branch (same as in handleChatMessage)
-    const visibleHistory: Message[] = [];
-    
-    if (parentBranchId) {
-      console.log('Continue: Building visible history backwards from parentBranchId:', parentBranchId);
-      
-      // Build a map for quick lookup
-      const messagesByBranchId = new Map<string, Message>();
-      for (const msg of messages) {
-        for (const branch of msg.branches) {
-          messagesByBranchId.set(branch.id, msg);
-        }
-      }
-      
-      // Start from the specified parent and work backwards
-      let currentParentBranchId: string | undefined = parentBranchId;
-      
-      while (currentParentBranchId && currentParentBranchId !== 'root') {
-        const parentMessage = messagesByBranchId.get(currentParentBranchId);
-        if (!parentMessage) {
-          console.log('Could not find message for branch:', currentParentBranchId);
-          break;
-        }
-        
-        // Add to beginning of history (we're building backwards)
-        visibleHistory.unshift(parentMessage);
-        
-        // Find the branch and get its parent
-        const branch = parentMessage.branches.find(b => b.id === currentParentBranchId);
-        if (!branch) {
-          console.log('Could not find branch:', currentParentBranchId, 'in message:', parentMessage.id);
-          break;
-        }
-        
-        currentParentBranchId = branch.parentBranchId || '';
-      }
-      
-      console.log('Continue: Final visible history length:', visibleHistory.length);
-    } else {
-      // No parent specified, use all messages (default behavior)
-      visibleHistory.push(...messages);
-    }
-=======
     // Build conversation history using the utility function
     const visibleHistory = parentBranchId 
       ? buildConversationHistory(messages, parentBranchId)
       : messages; // No parent specified, use all messages (default behavior)
->>>>>>> 5d997aa6
     
     // Include the new assistant message in the messages array for prefill formatting
     const messagesWithNewAssistant = [...visibleHistory, assistantMessage];
