--- conflicted
+++ resolved
@@ -854,15 +854,10 @@
           responder.model || conversation.model,
           responder.id,
           undefined, // no attachments
-<<<<<<< HEAD
           ws.userId,  // user who triggered the generation
           undefined, // hiddenFromAi
-          true       // preserveActiveBranch - keep selection on first branch during parallel gen
-=======
-          ws.userId, // user who triggered the generation
-          undefined, // hiddenFromAi
+          true,      // preserveActiveBranch - keep selection on first branch during parallel gen
           'inference' // creationSource - AI generated (sampling)
->>>>>>> 7b56be84
         );
         
         if (newBranchMessage) {
