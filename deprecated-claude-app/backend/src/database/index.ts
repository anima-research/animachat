import { User, Conversation, Message, MessageBranch, Participant, ApiKey, Bookmark, UserDefinedModel, GrantInfo, GrantCapability, UserGrantSummary, GrantUsageDetails, Invite, getValidatedModelDefaults } from '@deprecated-claude/shared';
import { TotalsMetrics, TotalsMetricsSchema, ModelConversationMetrics, ModelConversationMetricsSchema } from '@deprecated-claude/shared';
import { v4 as uuidv4 } from 'uuid';
import bcrypt from 'bcrypt';
import path from 'path';
import fs from 'fs';
import { promises as fsAsync } from 'fs';
import { migrateDatabase } from './migration.js'
import { EventStore, Event } from './persistence.js';
import { BulkEventStore } from './bulk-event-store.js';
import { ModelLoader } from '../config/model-loader.js';
import { SharesStore, SharedConversation } from './shares.js';
import { CollaborationStore } from './collaboration.js';
import { PersonaStore } from './persona.js';
import { SharePermission, ConversationShare, canChat, canDelete } from '@deprecated-claude/shared';
import {
  Persona,
  PersonaHistoryBranch,
  PersonaParticipation,
  PersonaShare,
  PersonaPermission,
  CreatePersonaRequest,
  UpdatePersonaRequest,
  PersonaJoinRequest,
  ForkHistoryBranchRequest
} from '@deprecated-claude/shared';
import { encryption } from '../utils/encryption.js';

// Metrics interface for tracking token usage
export interface MetricsData {
  inputTokens: number;
  outputTokens: number;
  cachedTokens: number;
  cost: number;
  cacheSavings: number;
  model: string;
  timestamp: string;
  responseTime: number;
  details?: GrantUsageDetails;
  failed?: boolean;  // True if this was a failed request (still costs input tokens)
  error?: string;    // Error message if failed
}

// Usage analytics types
export interface UsageDataPoint {
  date: string;
  inputTokens: number;
  outputTokens: number;
  cachedTokens: number;
  totalTokens: number;
  cost: number;
  requests: number;
}

export interface UsageTotals {
  inputTokens: number;
  outputTokens: number;
  cachedTokens: number;
  totalTokens: number;
  cost: number;
  requests: number;
}

export interface UsageStats {
  // Credit-based usage (from burn records)
  daily: UsageDataPoint[];
  totals: UsageTotals;
  byModel: Record<string, {
    inputTokens: number;
    outputTokens: number;
    cachedTokens: number;
    cost: number;
    requests: number;
  }>;
  // Total usage including personal API keys (from metrics)
  allUsage?: {
    daily: UsageDataPoint[];
    totals: UsageTotals;
    byModel: Record<string, {
      inputTokens: number;
      outputTokens: number;
      cachedTokens: number;
      cost: number;
      requests: number;
    }>;
  };
}

export class Database {
  private users: Map<string, User> = new Map();
  private usersByEmail: Map<string, string> = new Map(); // email -> userId
  private conversations: Map<string, Conversation> = new Map();
  private messages: Map<string, Message> = new Map();
  private apiKeys: Map<string, ApiKey> = new Map();
  private userConversations: Map<string, Set<string>> = new Map(); // userId -> conversationIds
  private conversationMessages: Map<string, string[]> = new Map(); // conversationId -> messageIds (ordered)
  private passwordHashes: Map<string, string> = new Map(); // email -> passwordHash
  private emailVerificationTokens: Map<string, { userId: string; expiresAt: Date }> = new Map(); // token -> { userId, expiresAt }
  private passwordResetTokens: Map<string, { userId: string; expiresAt: Date }> = new Map(); // token -> { userId, expiresAt }
  private participants: Map<string, Participant> = new Map(); // participantId -> Participant
  private conversationParticipants: Map<string, string[]> = new Map(); // conversationId -> participantIds
  private conversationMetrics: Map<string, MetricsData[]> = new Map(); // conversationId -> metrics

  private userLastAccessedTimes: Map<string, Date> = new Map(); // userId -> last accessed time
  private conversationsLastAccessedTimes: Map<string, Date> = new Map(); // conversationId -> last accessed time

  private bookmarks: Map<string, Bookmark> = new Map(); // bookmarkId -> Bookmark
  private branchBookmarks: Map<string, string> = new Map(); // `${messageId}-${branchId}` -> bookmarkId
  
  private userModels: Map<string, UserDefinedModel> = new Map(); // modelId -> UserDefinedModel
  private userModelsByUser: Map<string, Set<string>> = new Map(); // userId -> modelIds
  private userGrantInfos: Map<string, GrantInfo[]> = new Map();
  private userGrantCapabilities: Map<string, GrantCapability[]> = new Map();
  private userGrantTotals: Map<string, Map<string, number>> = new Map();
  private invites: Map<string, Invite> = new Map(); // code -> Invite

  private eventStore: EventStore;
  // per user, contains conversation metadata events and participant events
  private userEventStore: BulkEventStore;
  // per conversation, contains message and branch events
  private conversationEventStore: BulkEventStore; // per conversation event store
  private sharesStore: SharesStore;
  private collaborationStore: CollaborationStore;
  private personaStore: PersonaStore;
  private initialized: boolean = false;

  constructor() {
    this.eventStore = new EventStore('./data', 'mainEvents.jsonl');
    this.userEventStore = new BulkEventStore("./data/users");
    this.conversationEventStore = new BulkEventStore("./data/conversations");

    this.sharesStore = new SharesStore();
    this.collaborationStore = new CollaborationStore();
    this.personaStore = new PersonaStore();
  }
  
  async init(): Promise<void> {
    if (this.initialized) return;


    await this.eventStore.init();
    await this.conversationEventStore.init();
    await this.userEventStore.init();

    // if needed
    await this.migrateDatabase();
    
    // Load all events and rebuild state
    var allEvents = await this.eventStore.loadEvents();

    // Replay events
    console.log(`Loading ${allEvents.length} events from disk...`);

    for (const event of allEvents) {
      await this.replayEvent(event);
    }

    // Replay user events (TODO: make these load as needed. For now, it's so little data that this is fine)
    for await (const {id, events} of this.userEventStore.loadAllEvents()) {
      for (const event of events) {
        await this.replayEvent(event);
      }
      // add that user to list of loaded users
      this.userLastAccessedTimes.set(id, new Date());
    }
    
    // Create test user if no users exist
    if (this.users.size === 0) {
      await this.createTestUser();
    } else {
      // If test user exists but has no custom models, create test models
      const testUserId = 'test-user-id-12345';
      console.log(`Checking for test user ${testUserId}... exists: ${this.users.has(testUserId)}`);
      if (this.users.has(testUserId)) {
        // Ensure user is marked as loaded (in case they were created via old mainEvents)
        this.userLastAccessedTimes.set(testUserId, new Date());
        
        const testUserModels = this.userModelsByUser.get(testUserId);
        console.log(`Test user models: ${testUserModels ? testUserModels.size : 0}`);
        if (!testUserModels || testUserModels.size === 0) {
          console.log('🧪 Test user exists but has no custom models, creating them...');
          await this.createTestModels(testUserId);
        } else {
          console.log('✅ Test user already has custom models');
        }
      }
    }
    
    this.initialized = true;
  }

  private async migrateDatabase(): Promise<void> {
    const oldDatabasePath = path.join('./data', 'events.jsonl');
    if (fs.existsSync(oldDatabasePath)) {
      console.log(`Migrating database at ${oldDatabasePath} and moving to ${oldDatabasePath}.bkp...`)
      const oldEventStore = new EventStore('./data', 'events.jsonl');
      await oldEventStore.init();
      // reply them all back to gather metadata needed for migration (needed to lookup userId and conversationId of events)
      const oldEvents = await oldEventStore.loadEvents();
      console.log(`Migration: Loading ${oldEvents.length} events from disk...`);
      for (var event of oldEvents) {
        await this.replayEvent(event);
      }
      await oldEventStore.close();

      // backup old data
      const oldConversations = this.conversations;
      const oldMessages = this.messages;
      const oldParticipants = this.participants;

      // reset back to blank state
      this.conversations = new Map();
      this.users = new Map();
      this.usersByEmail = new Map();
      this.conversations = new Map();
      this.messages = new Map();
      this.apiKeys = new Map();
      this.userConversations = new Map();
      this.conversationMessages = new Map();
      this.passwordHashes = new Map();
      this.participants = new Map();
      this.conversationParticipants = new Map();
      this.conversationMetrics = new Map();

      await migrateDatabase(oldEvents, oldConversations, oldParticipants, oldMessages,
          this.eventStore, this.userEventStore, this.conversationEventStore
      );
      // move old database to backup file so we don't do this again, but it's not deleted in case something goes wrong
      await fsAsync.rename(oldDatabasePath, oldDatabasePath + ".bkp");
      console.log(`Migration: Completed database migration`);
    }
  }

  private async loadUser(userId: string) {
    if (!this.userLastAccessedTimes.has(userId)) {
      for (const event of await this.userEventStore.loadEvents(userId)) {
        await this.replayEvent(event);
      }
    }
    this.userLastAccessedTimes.set(userId, new Date());
  }

  private async loadConversation(conversationId: string, conversationOwnerUserId: string) {
    await this.loadUser(conversationOwnerUserId); // user contains conversation metadata, need to do this first
    // if we haven't loaded this conversation
    // and this conversation exists (loading the user will populate that metadata)
    if (!this.conversationsLastAccessedTimes.has(conversationId) && this.conversations.has(conversationId)) {
      // then load its messages and metrics
      for (const event of await this.conversationEventStore.loadEvents(conversationId)) {
        await this.replayEvent(event);
      }
    }
    this.conversationsLastAccessedTimes.set(conversationId, new Date());
  }

  private unloadConversation(conversationId: string) {
    // we only remove messages and metrics, since conversation metadata is managed via load/unload user
    this.conversationMessages.get(conversationId)?.forEach((messageId) => {
      this.messages.delete(messageId);
    });
    this.conversationMessages.delete(conversationId);;
    this.conversationMetrics.delete(conversationId);

    this.conversationsLastAccessedTimes.delete(conversationId);
  }

  private unloadUser(userId: string) {
    this.userConversations.get(userId)?.forEach((conversationId) => {
      // remove metadata (this is stored in the per-user event files)
      this.conversations.delete(conversationId);
      this.conversationParticipants.get(conversationId)?.forEach((participantId) => {
        this.participants.delete(participantId);
      });
      this.conversationParticipants.delete(conversationId)
      // remove messages and metrics (this is stored in per-conversation event files)
      this.unloadConversation(conversationId);
    });
    this.userConversations.delete(userId);
    this.userLastAccessedTimes.delete(userId);
    this.userGrantInfos.delete(userId);
    this.userGrantCapabilities.delete(userId);
    this.userGrantTotals.delete(userId);
  }

  private async createTestUser() {
    // Create test user with known credentials
    const testUser: User = {
      id: 'test-user-id-12345',
      email: 'test@example.com',
      name: 'Test User',
      createdAt: new Date(),
      apiKeys: []
    };
    
    // Use a simple password: "password123"
    const hashedPassword = await bcrypt.hash('password123', 10);
    
    this.users.set(testUser.id, testUser);
    this.usersByEmail.set(testUser.email, testUser.id);
    this.userConversations.set(testUser.id, new Set());
    this.passwordHashes.set(testUser.email, hashedPassword);
    
    this.logEvent('user_created', { user: testUser, passwordHash: hashedPassword });
    
    console.log('🧪 Test user created:');
    console.log('   Email: test@example.com');
    console.log('   Password: password123');
    
    // Create test custom models
    await this.createTestModels(testUser.id);
  }

  private async createTestModels(userId: string) {
    // Test OpenRouter model
    const openRouterModel: import('@deprecated-claude/shared').CreateUserModel = {
      displayName: 'Llama 3.1 70B (Test)',
      shortName: 'Llama 70B',
      provider: 'openrouter',
      providerModelId: 'meta-llama/llama-3.1-70b-instruct',
      contextWindow: 131072,
      outputTokenLimit: 4096,
      supportsThinking: false,
      settings: {
        temperature: 1.0,
        maxTokens: 2048,
        topP: 0.9
      }
    };

    // Test OpenAI-compatible model (Ollama)
    const ollamaModel: import('@deprecated-claude/shared').CreateUserModel = {
      displayName: 'Local Llama 3 (Test)',
      shortName: 'Local Llama',
      provider: 'openai-compatible',
      providerModelId: 'llama3',
      contextWindow: 8192,
      outputTokenLimit: 2048,
      supportsThinking: false,
      settings: {
        temperature: 1.0,
        maxTokens: 2048
      },
      customEndpoint: {
        baseUrl: 'http://localhost:11434'
      }
    };

    await this.createUserModel(userId, openRouterModel);
    await this.createUserModel(userId, ollamaModel);
    
    console.log('🧪 Test custom models created');
  }

  private async createDemoUser() {
    const demoUser: User = {
      id: uuidv4(),
      email: 'demo@example.com',
      name: 'Demo User',
      createdAt: new Date(),
      apiKeys: []
    };
    
    this.users.set(demoUser.id, demoUser);
    this.usersByEmail.set(demoUser.email, demoUser.id);
    
    await this.logEvent('user_created', { user: demoUser });
  }

  private async logEvent(type: string, data: any): Promise<void> {
    const event: Event = {
      timestamp: new Date(),
      type,
      data: JSON.parse(JSON.stringify(data)) // Deep clone to avoid mutations
    };
    
    await this.eventStore.appendEvent(event);
  }

  private async logConversationEvent(conversationId: string, type: string, data: any, actionUserId?: string): Promise<void> {
    // Ensure userId is always included in event data
    const eventData = JSON.parse(JSON.stringify(data)); // Deep clone to avoid mutations
    if (actionUserId && !eventData.userId && !eventData.sentByUserId && !eventData.deletedByUserId && !eventData.editedByUserId) {
      eventData.userId = actionUserId;
    }
    
    const event: Event = {
      timestamp: new Date(),
      type,
      data: eventData
    };
    
    await this.conversationEventStore.appendEvent(conversationId, event);
  }

  private async logUserEvent(userId: string, type: string, data: any): Promise<void> {
    const event: Event = {
      timestamp: new Date(),
      type,
      data: JSON.parse(JSON.stringify(data)) // Deep clone to avoid mutations
    };

    await this.userEventStore.appendEvent(userId, event);
  }

  private ensureGrantContainers(userId: string): void {
    if (!this.userGrantInfos.has(userId)) {
      this.userGrantInfos.set(userId, []);
    }
    if (!this.userGrantCapabilities.has(userId)) {
      this.userGrantCapabilities.set(userId, []);
    }
    if (!this.userGrantTotals.has(userId)) {
      this.userGrantTotals.set(userId, new Map());
    }
  }

  // Migration map for legacy currency names
  private static readonly CURRENCY_MIGRATIONS: Record<string, string> = {
    'opus': 'claude3opus',
    'sonnets': 'old_sonnets',
  };

  private migrateCurrencyName(currency: string): string {
    return Database.CURRENCY_MIGRATIONS[currency] || currency;
  }

  private normaliseGrantInfo(grant: GrantInfo): GrantInfo {
    return {
      ...grant,
      time: new Date(grant.time).toISOString(),
      amount: Number(grant.amount),
      currency: this.migrateCurrencyName(grant.currency || 'credit'),
      details: this.normaliseGrantDetails(grant.details)
    };
  }

  private normaliseGrantDetails(details?: GrantUsageDetails): GrantUsageDetails | undefined {
    if (!details) return undefined;

    const normalized: GrantUsageDetails = {};
    for (const [tokenType, usage] of Object.entries(details)) {
      if (!usage) continue;
      normalized[tokenType] = {
        price: Number(usage.price) || 0,
        tokens: Number(usage.tokens) || 0,
        credits: Number(usage.credits) || 0
      };
    }

    return normalized;
  }

  private normaliseGrantCapability(capability: GrantCapability): GrantCapability {
    return {
      ...capability,
      time: new Date(capability.time).toISOString(),
      expiresAt: capability.expiresAt ? new Date(capability.expiresAt).toISOString() : undefined
    };
  }

  private capabilityIsActive(capability: GrantCapability): boolean {
    if (capability.action !== 'granted') return false;
    if (!capability.expiresAt) return true;
    const expiry = new Date(capability.expiresAt).getTime();
    return Number.isNaN(expiry) ? true : expiry >= Date.now();
  }

  async userHasActiveGrantCapability(userId: string, capability: GrantCapability['capability']): Promise<boolean> {
    await this.loadUser(userId);
    this.ensureGrantContainers(userId);

    const capabilities = this.userGrantCapabilities.get(userId)!;
    let latestTime = -Infinity;
    let latestCapability: GrantCapability | null = null;

    for (const record of capabilities) {
      if (record.capability !== capability) continue;
      const recordTime = new Date(record.time).getTime();
      const normalisedTime = Number.isNaN(recordTime) ? 0 : recordTime;
      if (normalisedTime > latestTime) {
        latestTime = normalisedTime;
        latestCapability = record;
      }
    }

    return latestCapability ? this.capabilityIsActive(latestCapability) : false;
  }

  private updateGrantTotals(userId: string, grant: GrantInfo): void {
    const totals = this.userGrantTotals.get(userId)!;
    const currency = grant.currency || 'credit';
    const amount = Number(grant.amount) || 0;
    let delta = 0;

    if (grant.type === 'mint') {
      if (grant.toUserId === userId) {
        delta = amount;
      }
    } else if (grant.type === 'burn') {
      if (grant.fromUserId === userId) {
        delta = -amount;
      }
    } else if (grant.type === 'send') {
      if (grant.fromUserId === userId && grant.toUserId !== userId) {
        delta = -amount;
      } else if (grant.toUserId === userId && grant.fromUserId !== userId) {
        delta = amount;
      }
    } else if (grant.type === 'tally') {
      if (grant.toUserId === userId || grant.fromUserId === userId) {
        delta = amount;
      }
    }

    if (delta === 0) {
      return;
    }

    totals.set(currency, (totals.get(currency) || 0) + delta);
  }

  private applyGrantInfo(userId: string, grant: GrantInfo): void {
    this.ensureGrantContainers(userId);
    const normalized = this.normaliseGrantInfo(grant);
    this.userGrantInfos.get(userId)!.push({ ...normalized });
    this.updateGrantTotals(userId, normalized);
  }

  private applyGrantCapability(userId: string, capability: GrantCapability): void {
    this.ensureGrantContainers(userId);
    const normalized = this.normaliseGrantCapability(capability);
    this.userGrantCapabilities.get(userId)!.push({ ...normalized });
  }

  async getApplicableGrantCurrencies(modelId?: string, userId?: string): Promise<string[]> {
    const nonCredit = new Set<string>();

    if (modelId) {
      const modelLoader = ModelLoader.getInstance();
      const modelConfig = await modelLoader.getModelById(modelId, userId);
      const currencies = modelConfig?.currencies || {};
      for (const [currency, enabled] of Object.entries(currencies)) {
        if (!enabled) continue;
        const trimmed = currency.trim();
        if (!trimmed || trimmed === 'credit') continue;
        nonCredit.add(trimmed);
      }
    }

    const ordered = Array.from(nonCredit).sort((a, b) => a.localeCompare(b));
    ordered.push('credit');
    return ordered;
  }

  async recordGrantInfo(grant: GrantInfo): Promise<void> {
    const normalized = this.normaliseGrantInfo(grant);
    const userIds = new Set<string>();

    if (normalized.type === 'send') {
      if (normalized.fromUserId) userIds.add(normalized.fromUserId);
      if (normalized.toUserId) userIds.add(normalized.toUserId);
    } else {
      if (normalized.fromUserId) userIds.add(normalized.fromUserId);
      if (normalized.toUserId) userIds.add(normalized.toUserId);
    }

    for (const userId of userIds) {
      this.applyGrantInfo(userId, normalized);
      await this.logUserEvent(userId, 'grant_info_recorded', { userId, grant: normalized });
    }
  }

  async recordGrantCapability(capability: GrantCapability): Promise<void> {
    const normalized = this.normaliseGrantCapability(capability);
    this.applyGrantCapability(normalized.userId, normalized);
    await this.logUserEvent(normalized.userId, 'grant_capability_recorded', { userId: normalized.userId, capability: normalized });
  }

  // Invite methods
  async createInvite(code: string, createdBy: string, amount: number, currency: string, expiresAt?: string): Promise<Invite> {
    if (this.invites.has(code)) {
      throw new Error('Invite code already exists');
    }

    const invite: Invite = {
      code,
      createdBy,
      createdAt: new Date().toISOString(),
      amount,
      currency,
      expiresAt
    };

    this.invites.set(code, invite);
    await this.logEvent('invite_created', { invite });

    return invite;
  }

  getInvite(code: string): Invite | null {
    return this.invites.get(code) || null;
  }

  validateInvite(code: string): { valid: boolean; error?: string; invite?: Invite } {
    const invite = this.invites.get(code);

    if (!invite) {
      return { valid: false, error: 'Invalid invite code' };
    }

    if (invite.claimedBy) {
      return { valid: false, error: 'This invite has already been used' };
    }

    if (invite.expiresAt && new Date(invite.expiresAt) < new Date()) {
      return { valid: false, error: 'This invite has expired' };
    }

    return { valid: true, invite };
  }

  async claimInvite(code: string, claimedBy: string): Promise<void> {
    const validation = this.validateInvite(code);
    if (!validation.valid || !validation.invite) {
      throw new Error(validation.error || 'Invalid invite');
    }

    const invite = validation.invite;
    invite.claimedBy = claimedBy;
    invite.claimedAt = new Date().toISOString();

    await this.logEvent('invite_claimed', { code, claimedBy, claimedAt: invite.claimedAt });

    // Mint the credits to the user
    await this.recordGrantInfo({
      id: uuidv4(),
      time: new Date().toISOString(),
      type: 'mint',
      amount: invite.amount,
      toUserId: claimedBy,
      reason: `Invite: ${code}`,
      causeId: code,
      currency: invite.currency
    });
  }

  listInvitesByCreator(userId: string): Invite[] {
    return Array.from(this.invites.values()).filter(invite => invite.createdBy === userId);
  }

  listAllInvites(): Invite[] {
    return Array.from(this.invites.values());
  }


  private async replayEvent(event: Event): Promise<void> {
    try {
      switch (event.type) {
        case 'user_created': {
          const { user, passwordHash } = event.data;
          if (!user) {
            console.error('Skipping corrupted user_created event - missing user data');
            return;
          }
          // Legacy users (created before email verification was added) default to verified
          // This prevents breaking existing accounts when the feature was introduced
          const emailVerified = user.emailVerified !== undefined ? user.emailVerified : true;
          const userWithDates = {
            ...user,
            createdAt: new Date(user.createdAt),
            emailVerified,
            emailVerifiedAt: user.emailVerifiedAt ? new Date(user.emailVerifiedAt) : (emailVerified ? new Date(user.createdAt) : undefined)
          };
          this.users.set(user.id, userWithDates);
          this.usersByEmail.set(user.email, user.id);
          this.userConversations.set(user.id, new Set());
          if (passwordHash) {
            this.passwordHashes.set(user.email, passwordHash);
          }
          break;
        }
      
      case 'api_key_created': {
        // Handle old event format (just apiKeyId, userId, provider)
        // These events don't contain enough data to reconstruct the API key
        if ('apiKeyId' in event.data && !('apiKey' in event.data)) {
          console.warn(`Skipping old format api_key_created event for key ${event.data.apiKeyId} - API keys need to be re-added`);
          break;
        }
        
        // Handle new encrypted format
        const { apiKey, userId, masked } = event.data;
        if (!apiKey) {
          console.error('Skipping corrupted api_key_created event - missing apiKey data');
          break;
        }
        
        // Decrypt credentials if they're encrypted
        let credentials = apiKey.credentials;
        if (apiKey.encryptedCredentials) {
          try {
            credentials = encryption.decrypt(apiKey.encryptedCredentials);
          } catch (error) {
            console.error(`Failed to decrypt credentials for API key ${apiKey.id}:`, error);
            break; // Skip this key if decryption fails
          }
        }
        
        const apiKeyWithDates = {
          id: apiKey.id,
          userId: apiKey.userId,
          name: apiKey.name,
          provider: apiKey.provider,
          credentials,
          createdAt: new Date(apiKey.createdAt),
          updatedAt: new Date(apiKey.updatedAt || apiKey.createdAt)
        };
        
        this.apiKeys.set(apiKey.id, apiKeyWithDates as ApiKey);
        
        const user = this.users.get(userId);
        if (user) {
          const updatedUser = {
            ...user,
            apiKeys: [
              ...(user.apiKeys || []),
              {
                id: apiKey.id,
                name: apiKey.name,
                provider: apiKey.provider,
                masked: masked,
                createdAt: new Date(apiKey.createdAt)
              }
            ]
          };
          this.users.set(userId, updatedUser);
        }
        break;
      }
      
      case 'api_key_deleted': {
        const { apiKeyId, userId } = event.data;
        this.apiKeys.delete(apiKeyId);
        
        // Also remove from user's apiKeys array
        const user = this.users.get(userId);
        if (user && user.apiKeys) {
          const updatedUser = {
            ...user,
            apiKeys: user.apiKeys.filter((k: any) => k.id !== apiKeyId)
          };
          this.users.set(userId, updatedUser);
        }
        break;
      }
      
      case 'conversation_created': {
        const conversation = {
          ...event.data,
          createdAt: new Date(event.data.createdAt),
          updatedAt: new Date(event.data.updatedAt)
        };
        this.conversations.set(conversation.id, conversation);
        const userConvs = this.userConversations.get(conversation.userId) || new Set();
        userConvs.add(conversation.id);
        this.userConversations.set(conversation.userId, userConvs);
        
        // Only initialize message list if it doesn't exist yet
        // This prevents wiping out messages if events are replayed out of order
        if (!this.conversationMessages.has(conversation.id)) {
          this.conversationMessages.set(conversation.id, []);
        }
        break;
      }
      
      case 'conversation_updated': {
        const { id, updates } = event.data;
        const conversation = this.conversations.get(id);
        if (conversation) {
          // Create new object instead of mutating
          const updatesWithDates = { ...updates };
          if (updates.updatedAt) {
            updatesWithDates.updatedAt = new Date(updates.updatedAt);
          }
          const updated = { ...conversation, ...updatesWithDates };
          this.conversations.set(id, updated);
        }
        break;
      }
      
      case 'conversation_archived': {
        const { id } = event.data;
        const conversation = this.conversations.get(id);
        if (conversation) {
          // Create new object instead of mutating
          const updated = { ...conversation, archived: true, updatedAt: event.timestamp };
          this.conversations.set(id, updated);
        }
        break;
      }
      
      case 'message_created': {
        const message = {
          ...event.data,
          branches: event.data.branches.map((branch: any) => ({
            ...branch,
            createdAt: new Date(branch.createdAt)
          }))
        };
        this.messages.set(message.id, message);
        const convMessages = this.conversationMessages.get(message.conversationId) || [];
        // Only add if not already present (prevent duplicates)
        if (!convMessages.includes(message.id)) {
          convMessages.push(message.id);
        }
        this.conversationMessages.set(message.conversationId, convMessages);
        
        // Update conversation timestamp
        const conversation = this.conversations.get(message.conversationId);
        if (conversation) {
          const updated = { ...conversation, updatedAt: event.timestamp };
          this.conversations.set(message.conversationId, updated);
        }
        break;
      }
      
      case 'message_branch_added': {
        const { messageId, branch } = event.data;
        const message = this.messages.get(messageId);
        if (message) {
          // Create new message object with added branch
          const branchWithDate = {
            ...branch,
            createdAt: new Date(branch.createdAt)
          };
          const updated = {
            ...message,
            branches: [...message.branches, branchWithDate],
            activeBranchId: branch.id
          };
          this.messages.set(messageId, updated);
          
          // Update conversation timestamp
          const conversation = this.conversations.get(message.conversationId);
          if (conversation) {
            const updatedConv = { ...conversation, updatedAt: event.timestamp };
            this.conversations.set(message.conversationId, updatedConv);
          }
        }
        break;
      }
      
      case 'active_branch_changed': {
        const { messageId, branchId } = event.data;
        const message = this.messages.get(messageId);
        if (message) {
          // Create new message object with updated active branch
          const updated = { ...message, activeBranchId: branchId };
          this.messages.set(messageId, updated);
        }
        break;
      }
      
      case 'message_content_updated': {
        const { messageId, branchId, content, contentBlocks } = event.data;
        const message = this.messages.get(messageId);
        if (message) {
          // Create new message object with updated content and contentBlocks
          const updatedBranches = message.branches.map(branch => 
            branch.id === branchId 
              ? { ...branch, content, ...(contentBlocks && Array.isArray(contentBlocks) ? { contentBlocks } : {}) }
              : branch
          );
          const updated = { ...message, branches: updatedBranches };
          this.messages.set(messageId, updated);
        }
        break;
      }

      case 'message_branch_updated': {
        const { messageId, branchId, updates } = event.data;
        const message = this.messages.get(messageId);
        if (message) {
          // Apply partial updates to the specified branch
          const updatedBranches = message.branches.map(branch =>
            branch.id === branchId
              ? { ...branch, ...updates }
              : branch
          );
          const updated = { ...message, branches: updatedBranches };
          this.messages.set(messageId, updated);
        }
        break;
      }
      
      case 'message_deleted': {
        const { messageId, conversationId } = event.data;
        this.messages.delete(messageId);
        const convMessages = this.conversationMessages.get(conversationId);
        if (convMessages) {
          const index = convMessages.indexOf(messageId);
          if (index > -1) {
            convMessages.splice(index, 1);
          }
        }
        break;
      }
      
      case 'message_order_changed': {
        const { messageId, newOrder } = event.data;
        const message = this.messages.get(messageId);
        if (message) {
          const updated = { ...message, order: newOrder };
          this.messages.set(messageId, updated);
        }
        break;
      }
      
      case 'branch_parent_changed': {
        const { messageId, branchId, newParentBranchId } = event.data;
        const message = this.messages.get(messageId);
        if (message) {
          const updatedBranches = message.branches.map(b => {
            if (b.id === branchId) {
              return { ...b, parentBranchId: newParentBranchId };
            }
            return b;
          });
          const updated = { ...message, branches: updatedBranches };
          this.messages.set(messageId, updated);
        }
        break;
      }
      
      case 'message_imported_raw': {
        // This event is logged when importing raw messages
        // The problem: we only store messageId and conversationId, not the full message
        // So during replay, we can't recreate the messages!
        const { messageId, conversationId } = event.data;
        console.warn(`[Event Replay] Skipping message_imported_raw for message ${messageId}`);
        // This is why imported messages disappear after restart!
        break;
      }
      
      case 'message_branch_deleted': {
        const { messageId, branchId, conversationId } = event.data;
        const message = this.messages.get(messageId);
        if (message) {
          const updatedBranches = message.branches.filter(b => b.id !== branchId);
          // Always keep the message - a new branch might be added later
          // If all branches are deleted, keep the message with empty branches
          // and a placeholder activeBranchId that will be fixed when a new branch is added
            const updated = {
              ...message,
              branches: updatedBranches,
            activeBranchId: message.activeBranchId === branchId 
              ? (updatedBranches[0]?.id || message.activeBranchId) // Keep old ID as placeholder if no branches left
              : message.activeBranchId
            };
            this.messages.set(messageId, updated);
        }
        break;
      }
      
      case 'message_split': {
        // A message was split - the original message's content was truncated
        // and a new message was created with the second part
        const { messageId, branchId, splitPosition, newMessageId, newBranchId } = event.data;
        
        // The original message should already be in memory with truncated content
        // The new message should be created from the event data
        // Note: We don't have the new message data directly in the event,
        // so we rely on the fact that message_created was also logged for the new message
        
        // Just update ordering if needed
        const convMessages = this.conversationMessages.get(event.data.conversationId);
        if (convMessages && newMessageId && !convMessages.includes(newMessageId)) {
          const originalIndex = convMessages.indexOf(messageId);
          if (originalIndex !== -1) {
            convMessages.splice(originalIndex + 1, 0, newMessageId);
          }
        }
        break;
      }
      
      case 'participant_created': {
        const { participant } = event.data;
        this.participants.set(participant.id, participant);
        const convParticipants = this.conversationParticipants.get(participant.conversationId) || [];
        convParticipants.push(participant.id);
        this.conversationParticipants.set(participant.conversationId, convParticipants);
        break;
      }
      
      case 'participant_updated': {
        const { participantId, updates } = event.data;
        const participant = this.participants.get(participantId);
        if (participant) {
          const updated = { ...participant, ...updates };
          this.participants.set(participantId, updated);
        }
        break;
      }
      
      case 'participant_deleted': {
        const { participantId, conversationId } = event.data;
        this.participants.delete(participantId);
        const convParticipants = this.conversationParticipants.get(conversationId);
        if (convParticipants) {
          const index = convParticipants.indexOf(participantId);
          if (index > -1) {
            convParticipants.splice(index, 1);
          }
        }
        break;
      }

      case 'grant_info_recorded': {
        const { userId, grant } = event.data || {};
        if (userId && grant) {
          this.applyGrantInfo(userId, grant);
        }
        break;
      }

      case 'grant_capability_recorded': {
        const { userId, capability } = event.data || {};
        if (userId && capability) {
          this.applyGrantCapability(userId, capability);
        }
        break;
      }

      case 'invite_created': {
        const { invite } = event.data || {};
        if (invite && invite.code) {
          this.invites.set(invite.code, invite);
        }
        break;
      }

      case 'invite_claimed': {
        const { code, claimedBy, claimedAt } = event.data || {};
        const invite = this.invites.get(code);
        if (invite) {
          invite.claimedBy = claimedBy;
          invite.claimedAt = claimedAt;
        }
        break;
      }

      case 'metrics_added': {
        const { conversationId, metrics } = event.data;
        if (!this.conversationMetrics.has(conversationId)) {
          this.conversationMetrics.set(conversationId, []);
        }
        const convMetrics = this.conversationMetrics.get(conversationId)!;
        convMetrics.push(metrics);
        break;
      }
      
      // Share events
      case 'share_created':
      case 'share_deleted':
      case 'share_viewed':
        this.sharesStore.replayEvent(event);
        break;
      
      // Collaboration (user-to-user sharing) events
      case 'collaboration_share_created':
      case 'collaboration_share_updated':
      case 'collaboration_share_revoked':
      case 'collaboration_invite_created':
      case 'collaboration_invite_used':
      case 'collaboration_invite_deleted':
        this.collaborationStore.replayEvent(event);
        break;

      // Bookmark events
      case 'bookmark_created': {
        const { bookmark } = event.data;
        const bookmarkWithDate = {
          ...bookmark,
          createdAt: new Date(bookmark.createdAt)
        };
        this.bookmarks.set(bookmark.id, bookmarkWithDate);
        const key = `${bookmark.messageId}-${bookmark.branchId}`;
        this.branchBookmarks.set(key, bookmark.id);
        break;
      }

      case 'bookmark_updated': {
        const { bookmarkId, label } = event.data;
        const bookmark = this.bookmarks.get(bookmarkId);
        if (bookmark) {
          const updated = { ...bookmark, label };
          this.bookmarks.set(bookmarkId, updated);
        }
        break;
      }

      case 'bookmark_deleted': {
        const { bookmarkId, messageId, branchId } = event.data;
        this.bookmarks.delete(bookmarkId);
        const key = `${messageId}-${branchId}`;
        this.branchBookmarks.delete(key);
        break;
      }

      // User model events
      case 'user_model_created': {
        const { model } = event.data;
        const modelWithDates = {
          ...model,
          createdAt: new Date(model.createdAt),
          updatedAt: new Date(model.updatedAt)
        };
        this.userModels.set(model.id, modelWithDates);
        
        const userModelIds = this.userModelsByUser.get(model.userId) || new Set();
        userModelIds.add(model.id);
        this.userModelsByUser.set(model.userId, userModelIds);
        break;
      }

      case 'user_model_updated': {
        const { modelId, updates } = event.data;
        const model = this.userModels.get(modelId);
        if (model) {
          const updatesWithDates = { ...updates };
          if (updates.updatedAt) {
            updatesWithDates.updatedAt = new Date(updates.updatedAt);
          }
          const updated = { ...model, ...updatesWithDates };
          this.userModels.set(modelId, updated);
        }
        break;
      }

      case 'user_model_deleted': {
        const { modelId, userId } = event.data;
        this.userModels.delete(modelId);
        const userModelIds = this.userModelsByUser.get(userId);
        if (userModelIds) {
          userModelIds.delete(modelId);
        }
        break;
      }

      // Email verification events
      case 'email_verified':
      case 'email_verified_manually': {
        const { userId, verifiedAt } = event.data;
        const user = this.users.get(userId);
        if (user) {
          user.emailVerified = true;
          user.emailVerifiedAt = verifiedAt ? new Date(verifiedAt) : new Date(event.timestamp);
          this.users.set(userId, user);
          
          // Clean up any lingering verification tokens for this user
          for (const [token, data] of this.emailVerificationTokens.entries()) {
            if (data.userId === userId) {
              this.emailVerificationTokens.delete(token);
            }
          }
        }
        break;
      }

      // Email verification token events - restore tokens that haven't expired
      case 'email_verification_token_created': {
        const { token, userId, expiresAt } = event.data;
        const expiry = new Date(expiresAt);
        // Only restore if not expired
        if (expiry > new Date()) {
          this.emailVerificationTokens.set(token, { userId, expiresAt: expiry });
        }
        break;
      }
      
      case 'password_reset_token_created': {
        const { token, userId, expiresAt } = event.data;
        const expiry = new Date(expiresAt);
        // Only restore if not expired
        if (expiry > new Date()) {
          this.passwordResetTokens.set(token, { userId, expiresAt: expiry });
        }
        break;
      }
      
      case 'password_reset': {
        // Password was reset - clean up any lingering reset tokens for this user
        const { userId } = event.data;
        for (const [token, data] of this.passwordResetTokens.entries()) {
          if (data.userId === userId) {
            this.passwordResetTokens.delete(token);
          }
        }
        break;
      }

      // Persona events
      case 'persona_created':
      case 'persona_updated':
      case 'persona_archived':
      case 'persona_deleted':
      case 'persona_history_branch_created':
      case 'persona_history_branch_head_changed':
      case 'persona_participation_created':
      case 'persona_participation_ended':
      case 'persona_participation_canonical_set':
      case 'persona_participation_logical_time_updated':
      case 'persona_share_created':
      case 'persona_share_updated':
      case 'persona_share_revoked':
        this.personaStore.replayEvent(event);
        break;

      // Add more cases as needed
      }
    } catch (error) {
      console.error(`Error replaying event ${event.type}:`, error);
      console.error('Event data:', JSON.stringify(event.data, null, 2));
      // Continue processing other events instead of crashing
    }
  }

  // User methods
  async createUser(
    email: string, 
    password: string, 
    name: string, 
    emailVerified: boolean = false,
    ageVerified: boolean = false,
    tosAccepted: boolean = false
  ): Promise<User> {
    if (this.usersByEmail.has(email)) {
      throw new Error('User already exists');
    }

    const hashedPassword = await bcrypt.hash(password, 10);
    const user: User = {
      id: uuidv4(),
      email,
      name,
      createdAt: new Date(),
      emailVerified,
      emailVerifiedAt: emailVerified ? new Date() : undefined,
      ageVerified,
      ageVerifiedAt: ageVerified ? new Date() : undefined,
      tosAccepted,
      tosAcceptedAt: tosAccepted ? new Date() : undefined,
      apiKeys: []
    };

    this.users.set(user.id, user);
    this.usersByEmail.set(email, user.id);
    this.userConversations.set(user.id, new Set());
    this.passwordHashes.set(email, hashedPassword);

    // Set user as loaded to avoid duplicate loading
    this.userLastAccessedTimes.set(user.id, new Date());
    
    // Store password separately (not in User object)
    this.logEvent('user_created', { user, passwordHash: hashedPassword });

    return user;
  }
  
  // Age verification methods
  async setAgeVerified(userId: string): Promise<User | null> {
    const user = this.users.get(userId);
    if (!user) return null;
    
    user.ageVerified = true;
    user.ageVerifiedAt = new Date();
    this.users.set(userId, user);
    
    this.logEvent('user_age_verified', { userId, ageVerifiedAt: user.ageVerifiedAt });
    return user;
  }
  
  async isUserAgeVerified(userId: string): Promise<boolean> {
    const user = this.users.get(userId);
    return user?.ageVerified === true;
  }
  
  // ToS acceptance methods
  async setTosAccepted(userId: string): Promise<User | null> {
    const user = this.users.get(userId);
    if (!user) return null;
    
    user.tosAccepted = true;
    user.tosAcceptedAt = new Date();
    this.users.set(userId, user);
    
    this.logEvent('user_tos_accepted', { userId, tosAcceptedAt: user.tosAcceptedAt });
    return user;
  }
  
  // Email verification methods
  async createEmailVerificationToken(userId: string): Promise<string> {
    const token = uuidv4();
    const expiresAt = new Date(Date.now() + 24 * 60 * 60 * 1000); // 24 hours
    
    this.emailVerificationTokens.set(token, { userId, expiresAt });
    await this.logEvent('email_verification_token_created', { token, userId, expiresAt: expiresAt.toISOString() });
    
    return token;
  }
  
  async verifyEmail(token: string): Promise<User | null> {
    const tokenData = this.emailVerificationTokens.get(token);
    if (!tokenData) {
      return null;
    }
    
    if (new Date() > tokenData.expiresAt) {
      this.emailVerificationTokens.delete(token);
      return null;
    }
    
    const user = this.users.get(tokenData.userId);
    if (!user) {
      return null;
    }
    
    // Update user
    user.emailVerified = true;
    user.emailVerifiedAt = new Date();
    this.users.set(user.id, user);
    
    // Delete token
    this.emailVerificationTokens.delete(token);
    
    await this.logEvent('email_verified', { userId: user.id, verifiedAt: user.emailVerifiedAt.toISOString() });
    
    return user;
  }
  
  // Manual email verification (for admin use - migrating legacy users)
  async verifyUserManually(userId: string): Promise<boolean> {
    const user = this.users.get(userId);
    if (!user) {
      return false;
    }
    
    if (user.emailVerified) {
      return true; // Already verified
    }
    
    user.emailVerified = true;
    user.emailVerifiedAt = new Date();
    this.users.set(user.id, user);
    
    await this.logEvent('email_verified_manually', { 
      userId: user.id, 
      verifiedAt: user.emailVerifiedAt.toISOString() 
    });
    
    return true;
  }

  // Get all users (for admin operations)
  async getAllUsers(): Promise<User[]> {
    return Array.from(this.users.values());
  }
  
  // Password reset methods  
  async createPasswordResetToken(userId: string): Promise<string> {
    const token = uuidv4();
    const expiresAt = new Date(Date.now() + 60 * 60 * 1000); // 1 hour
    
    this.passwordResetTokens.set(token, { userId, expiresAt });
    await this.logEvent('password_reset_token_created', { token, userId, expiresAt: expiresAt.toISOString() });
    
    return token;
  }
  
  async resetPassword(token: string, newPassword: string): Promise<User | null> {
    const tokenData = this.passwordResetTokens.get(token);
    if (!tokenData) {
      return null;
    }
    
    if (new Date() > tokenData.expiresAt) {
      this.passwordResetTokens.delete(token);
      return null;
    }
    
    const user = this.users.get(tokenData.userId);
    if (!user) {
      return null;
    }
    
    // Update password
    const hashedPassword = await bcrypt.hash(newPassword, 10);
    this.passwordHashes.set(user.email, hashedPassword);
    
    // Delete token
    this.passwordResetTokens.delete(token);
    
    await this.logEvent('password_reset', { userId: user.id });
    
    return user;
  }
  
  getPasswordResetTokenData(token: string): { userId: string; expiresAt: Date } | null {
    const data = this.passwordResetTokens.get(token);
    if (!data) return null;
    if (new Date() > data.expiresAt) {
      this.passwordResetTokens.delete(token);
      return null;
    }
    return data;
  }

  async getUserByEmail(email: string): Promise<User | null> {
    const userId = this.usersByEmail.get(email);
    if (!userId) return null;
    await this.loadUser(userId);
    return this.users.get(userId) || null;
  }

  async getUserById(id: string): Promise<User | null> {
    await this.loadUser(id);
    return this.users.get(id) || null;
  }

  // Admin methods for user management
  async getAllUsersWithStats(): Promise<Array<{
    id: string;
    email: string;
    name: string;
    createdAt: Date;
    lastActive?: string;
    conversationCount: number;
    capabilities: string[];
    balances: Record<string, number>;
  }>> {
    const users = Array.from(this.users.values());
    const results = [];

    for (const user of users) {
      await this.loadUser(user.id);
      this.ensureGrantContainers(user.id);

      const conversationIds = this.userConversations.get(user.id) || new Set();
      const capabilities = this.getActiveCapabilities(user.id);
      const totals = this.userGrantTotals.get(user.id) || new Map();
      
      const balances: Record<string, number> = {};
      for (const [currency, amount] of totals.entries()) {
        balances[currency] = Number(amount);
      }

      // Find last activity from conversations
      let lastActive: string | undefined;
      for (const convId of conversationIds) {
        const conv = this.conversations.get(convId);
        if (conv?.updatedAt) {
          const updated = typeof conv.updatedAt === 'string' ? conv.updatedAt : conv.updatedAt.toISOString();
          if (!lastActive || updated > lastActive) {
            lastActive = updated;
          }
        }
      }

      results.push({
        id: user.id,
        email: user.email,
        name: user.name,
        createdAt: user.createdAt,
        lastActive,
        conversationCount: conversationIds.size,
        capabilities,
        balances
      });
    }

    return results;
  }

  async getUserStats(userId: string): Promise<{
    conversationCount: number;
    messageCount: number;
    lastActive?: string;
  }> {
    await this.loadUser(userId);
    
    const conversationIds = this.userConversations.get(userId) || new Set();
    let messageCount = 0;
    let lastActive: string | undefined;

    for (const convId of conversationIds) {
      const messageIds = this.conversationMessages.get(convId) || [];
      messageCount += messageIds.length;
      
      // Check conversation for last activity
      const conv = this.conversations.get(convId);
      if (conv?.updatedAt) {
        const updated = typeof conv.updatedAt === 'string' ? conv.updatedAt : conv.updatedAt.toISOString();
        if (!lastActive || updated > lastActive) {
          lastActive = updated;
        }
      }
    }

    return {
      conversationCount: conversationIds.size,
      messageCount,
      lastActive
    };
  }

  private getActiveCapabilities(userId: string): string[] {
    const capabilities = this.userGrantCapabilities.get(userId) || [];
    const latest = new Map<string, { action: string; time: string }>();

    for (const cap of capabilities) {
      const existing = latest.get(cap.capability);
      if (!existing || cap.time > existing.time) {
        latest.set(cap.capability, { action: cap.action, time: cap.time });
      }
    }

    const active: string[] = [];
    for (const [capability, { action }] of latest.entries()) {
      if (action === 'granted') {
        active.push(capability);
      }
    }
    return active;
  }

  async invalidateUserCache(userId: string): Promise<void> {
    // Unload the user and force reload from disk
    this.unloadUser(userId);
    await this.loadUser(userId);
  }

  async getSystemStats(): Promise<{
    totalUsers: number;
    totalConversations: number;
    activeUsersLast7Days: number;
  }> {
    const users = Array.from(this.users.values());
    let totalConversations = 0;
    let activeUsersLast7Days = 0;
    const sevenDaysAgo = new Date(Date.now() - 7 * 24 * 60 * 60 * 1000).toISOString();

    for (const user of users) {
      await this.loadUser(user.id);
      const conversationIds = this.userConversations.get(user.id) || new Set();
      totalConversations += conversationIds.size;

      // Check if user was active in last 7 days
      for (const convId of conversationIds) {
        const conv = this.conversations.get(convId);
        if (conv?.updatedAt) {
          const updated = typeof conv.updatedAt === 'string' ? conv.updatedAt : conv.updatedAt.toISOString();
          if (updated > sevenDaysAgo) {
            activeUsersLast7Days++;
            break;
          }
        }
      }
    }

    return {
      totalUsers: users.length,
      totalConversations,
      activeUsersLast7Days
    };
  }

  async getUserUsageStats(userId: string, days: number = 30): Promise<UsageStats> {
    await this.loadUser(userId);
    this.ensureGrantContainers(userId);
    
    // Get credit-based usage from burn records
    const grants = this.userGrantInfos.get(userId) || [];
    const creditUsage = this.aggregateUsageFromGrants(grants, days);
    
    // Get ALL usage from conversation metrics (includes personal API key usage)
    const allUsage = await this.aggregateUsageFromMetrics(userId, days);
    
    return {
      ...creditUsage,
      allUsage
    };
  }

  async getSystemUsageStats(days: number = 30): Promise<UsageStats> {
    // Aggregate across all users
    const allGrants: GrantInfo[] = [];
    
    for (const user of this.users.values()) {
      await this.loadUser(user.id);
      this.ensureGrantContainers(user.id);
      const userGrants = this.userGrantInfos.get(user.id) || [];
      allGrants.push(...userGrants);
    }
    
    return this.aggregateUsageFromGrants(allGrants, days);
  }

  async getModelUsageStats(modelId: string, days: number = 30): Promise<UsageStats> {
    // Aggregate across all users, filtering by model
    const allGrants: GrantInfo[] = [];
    
    for (const user of this.users.values()) {
      await this.loadUser(user.id);
      this.ensureGrantContainers(user.id);
      const userGrants = this.userGrantInfos.get(user.id) || [];
      // Filter for grants that mention this model in the reason
      const modelGrants = userGrants.filter(g => 
        g.type === 'burn' && g.reason?.includes(modelId)
      );
      allGrants.push(...modelGrants);
    }
    
    return this.aggregateUsageFromGrants(allGrants, days, false); // Don't filter by model again
  }

  private aggregateUsageFromGrants(grants: GrantInfo[], days: number, filterByBurn: boolean = true): UsageStats {
    const cutoffDate = new Date(Date.now() - days * 24 * 60 * 60 * 1000);
    const cutoffStr = cutoffDate.toISOString();
    
    // Filter to burn grants within the time range
    const burnGrants = grants.filter(g => 
      (!filterByBurn || g.type === 'burn') && 
      g.time >= cutoffStr &&
      g.details
    );
    
    // Group by date
    const dailyMap = new Map<string, UsageDataPoint>();
    const modelMap = new Map<string, { inputTokens: number; outputTokens: number; cachedTokens: number; cost: number; requests: number }>();
    
    const totals = {
      inputTokens: 0,
      outputTokens: 0,
      cachedTokens: 0,
      totalTokens: 0,
      cost: 0,
      requests: 0
    };
    
    for (const grant of burnGrants) {
      const date = grant.time.split('T')[0]; // YYYY-MM-DD
      const details = grant.details!;
      
      const inputTokens = details.input?.tokens || 0;
      const outputTokens = details.output?.tokens || 0;
      const cachedTokens = details.cached_input?.tokens || 0;
      const cost = grant.amount;
      
      // Update daily
      if (!dailyMap.has(date)) {
        dailyMap.set(date, {
          date,
          inputTokens: 0,
          outputTokens: 0,
          cachedTokens: 0,
          totalTokens: 0,
          cost: 0,
          requests: 0
        });
      }
      const dayData = dailyMap.get(date)!;
      dayData.inputTokens += inputTokens;
      dayData.outputTokens += outputTokens;
      dayData.cachedTokens += cachedTokens;
      dayData.totalTokens += inputTokens + outputTokens;
      dayData.cost += cost;
      dayData.requests += 1;
      
      // Update totals
      totals.inputTokens += inputTokens;
      totals.outputTokens += outputTokens;
      totals.cachedTokens += cachedTokens;
      totals.totalTokens += inputTokens + outputTokens;
      totals.cost += cost;
      totals.requests += 1;
      
      // Extract model from reason (e.g., "Model usage (claude-3-opus)")
      const modelMatch = grant.reason?.match(/\(([^)]+)\)/);
      const model = modelMatch ? modelMatch[1] : 'unknown';
      
      if (!modelMap.has(model)) {
        modelMap.set(model, { inputTokens: 0, outputTokens: 0, cachedTokens: 0, cost: 0, requests: 0 });
      }
      const modelData = modelMap.get(model)!;
      modelData.inputTokens += inputTokens;
      modelData.outputTokens += outputTokens;
      modelData.cachedTokens += cachedTokens;
      modelData.cost += cost;
      modelData.requests += 1;
    }
    
    // Sort daily data by date
    const daily = Array.from(dailyMap.values()).sort((a, b) => a.date.localeCompare(b.date));
    
    // Convert model map to object
    const byModel: Record<string, { inputTokens: number; outputTokens: number; cachedTokens: number; cost: number; requests: number }> = {};
    for (const [model, data] of modelMap.entries()) {
      byModel[model] = data;
    }
    
    return { daily, totals, byModel };
  }

  private async aggregateUsageFromMetrics(userId: string, days: number): Promise<{
    daily: UsageDataPoint[];
    totals: UsageTotals;
    byModel: Record<string, { inputTokens: number; outputTokens: number; cachedTokens: number; cost: number; requests: number }>;
  }> {
    const cutoffDate = new Date(Date.now() - days * 24 * 60 * 60 * 1000);
    const cutoffStr = cutoffDate.toISOString();
    
    // Group by date
    const dailyMap = new Map<string, UsageDataPoint>();
    const modelMap = new Map<string, { inputTokens: number; outputTokens: number; cachedTokens: number; cost: number; requests: number }>();
    
    const totals: UsageTotals = {
      inputTokens: 0,
      outputTokens: 0,
      cachedTokens: 0,
      totalTokens: 0,
      cost: 0,
      requests: 0
    };
    
    // Get all user's conversations and their metrics
    const conversationIds = this.userConversations.get(userId) || new Set();
    
    for (const convId of conversationIds) {
      // Make sure conversation is loaded
      await this.loadConversation(convId, userId);
      
      const metrics = this.conversationMetrics.get(convId) || [];
      
      for (const m of metrics) {
        // Filter by date
        if (m.timestamp < cutoffStr) continue;
        
        const date = m.timestamp.split('T')[0];
        const inputTokens = m.inputTokens || 0;
        const outputTokens = m.outputTokens || 0;
        const cachedTokens = m.cachedTokens || 0;
        const cost = m.cost || 0;
        
        // Update daily
        if (!dailyMap.has(date)) {
          dailyMap.set(date, {
            date,
            inputTokens: 0,
            outputTokens: 0,
            cachedTokens: 0,
            totalTokens: 0,
            cost: 0,
            requests: 0
          });
        }
        const dayData = dailyMap.get(date)!;
        dayData.inputTokens += inputTokens;
        dayData.outputTokens += outputTokens;
        dayData.cachedTokens += cachedTokens;
        dayData.totalTokens += inputTokens + outputTokens;
        dayData.cost += cost;
        dayData.requests += 1;
        
        // Update totals
        totals.inputTokens += inputTokens;
        totals.outputTokens += outputTokens;
        totals.cachedTokens += cachedTokens;
        totals.totalTokens += inputTokens + outputTokens;
        totals.cost += cost;
        totals.requests += 1;
        
        // Update by model
        const model = m.model || 'unknown';
        if (!modelMap.has(model)) {
          modelMap.set(model, { inputTokens: 0, outputTokens: 0, cachedTokens: 0, cost: 0, requests: 0 });
        }
        const modelData = modelMap.get(model)!;
        modelData.inputTokens += inputTokens;
        modelData.outputTokens += outputTokens;
        modelData.cachedTokens += cachedTokens;
        modelData.cost += cost;
        modelData.requests += 1;
      }
    }
    
    // Sort daily data by date
    const daily = Array.from(dailyMap.values()).sort((a, b) => a.date.localeCompare(b.date));
    
    // Convert model map to object
    const byModel: Record<string, { inputTokens: number; outputTokens: number; cachedTokens: number; cost: number; requests: number }> = {};
    for (const [model, data] of modelMap.entries()) {
      byModel[model] = data;
    }
    
    return { daily, totals, byModel };
  }

  async getUserGrantSummary(userId: string): Promise<UserGrantSummary> {
    await this.loadUser(userId);
    this.ensureGrantContainers(userId);

    const totals = this.userGrantTotals.get(userId)!;
    const totalsRecord: Record<string, number> = {};
    for (const [currency, amount] of totals.entries()) {
      totalsRecord[currency] = Number(amount);
    }

    const infos = (this.userGrantInfos.get(userId) || []).map(grant => ({ ...grant }));
    const capabilities = (this.userGrantCapabilities.get(userId) || []).map(capability => ({ ...capability }));

    return {
      totals: totalsRecord,
      grantInfos: infos,
      grantCapabilities: capabilities
    };
  }

  async validatePassword(email: string, password: string): Promise<boolean> {
    const passwordHash = this.passwordHashes.get(email);
    if (!passwordHash) return false;

    return bcrypt.compare(password, passwordHash);
  }

  // API Key methods
  async createApiKey(userId: string, data: import('@deprecated-claude/shared').CreateApiKey): Promise<import('@deprecated-claude/shared').ApiKey> {
    const apiKey = {
      id: uuidv4(),
      userId,
      name: data.name,
      provider: data.provider,
      credentials: data.credentials,
      createdAt: new Date(),
      updatedAt: new Date()
    } as import('@deprecated-claude/shared').ApiKey;

    this.apiKeys.set(apiKey.id, apiKey);
    
    // Create masked version for display
    let masked = '****';
    if ('apiKey' in apiKey.credentials) {
      masked = '****' + (apiKey.credentials.apiKey as string).slice(-4);
    } else if ('accessKeyId' in apiKey.credentials) {
      masked = '****' + (apiKey.credentials.accessKeyId as string).slice(-4);
    }
    
    const user = await this.getUserById(userId);
    if (user) {
      // Create new user object with updated apiKeys
      const updatedUser = {
        ...user,
        apiKeys: [
          ...(user.apiKeys || []),
          {
            id: apiKey.id,
            name: apiKey.name,
            provider: apiKey.provider,
            masked,
            createdAt: apiKey.createdAt
          }
        ]
      };
      this.users.set(userId, updatedUser);
    }

    // Encrypt credentials before storing in event log
    const encryptedCredentials = encryption.encrypt(apiKey.credentials);

    await this.logEvent('api_key_created', { 
      apiKey: {
        id: apiKey.id,
        userId: apiKey.userId,
        name: apiKey.name,
        provider: apiKey.provider,
        encryptedCredentials, // Store encrypted, not plain credentials
        createdAt: apiKey.createdAt,
        updatedAt: apiKey.updatedAt
      },
      userId,
      masked
    });
    
    return apiKey;
  }

  async getApiKey(keyId: string): Promise<ApiKey | null> {
    return this.apiKeys.get(keyId) || null;
  }

  async getUserApiKeys(userId: string): Promise<ApiKey[]> {
    return Array.from(this.apiKeys.values()).filter(key => key.userId === userId);
  }
  
  async deleteApiKey(keyId: string): Promise<boolean> {
    const apiKey = this.apiKeys.get(keyId);
    if (!apiKey) {
      return false;
    }
    
    // Log deletion event for persistence
    await this.logEvent('api_key_deleted', { 
      apiKeyId: keyId,
      userId: apiKey.userId 
    });
    
    return this.apiKeys.delete(keyId);
  }

  // Conversation methods
  async createConversation(userId: string, title: string, model: string, systemPrompt?: string, settings?: any, format?: 'standard' | 'prefill', contextManagement?: any): Promise<Conversation> {
    // If no settings provided, try to get validated defaults from model config
    let resolvedSettings = settings;
    if (!resolvedSettings) {
      const modelLoader = ModelLoader.getInstance();
      const modelConfig = await modelLoader.getModelById(model, userId);
      if (modelConfig) {
        resolvedSettings = getValidatedModelDefaults(modelConfig);
      } else {
        // Fallback for unknown models - log warning as this might indicate a problem
        console.warn(`⚠️ MODEL WARNING: Model "${model}" not found in config. Using generic defaults (temperature: 1.0, maxTokens: 4096). This may cause issues with pricing or model-specific features.`);
        resolvedSettings = { temperature: 1.0, maxTokens: 4096 };
      }
    }
    
    const conversation: Conversation = {
      id: uuidv4(),
      userId,
      title: title || 'New Conversation',
      model,
      systemPrompt,
      format: format || 'standard',
      createdAt: new Date(),
      updatedAt: new Date(),
      archived: false,
      settings: resolvedSettings,
      contextManagement
    };

    // Load this user's current conversations if not already loaded
    await this.loadUser(userId);

    this.conversations.set(conversation.id, conversation);
    
    const userConvs = this.userConversations.get(userId) || new Set();
    userConvs.add(conversation.id);
    this.userConversations.set(userId, userConvs);
    
    this.conversationMessages.set(conversation.id, []);

    // manually set as loaded to avoid duplicate loading
    this.conversationsLastAccessedTimes.set(conversation.id, new Date());

    await this.logUserEvent(conversation.userId, 'conversation_created', conversation);
    
    // Get user's first name for the user participant
    const user = await this.getUserById(userId);
    const userFirstName = user?.name?.split(' ')[0] || 'User';
    
    // Create default participants
    // For standard format, use generic "A" since user might switch models during conversation
    // For prefill (group chat), use the model's actual name
    if (format === 'standard' || !format) {
      // Pass userId for user-type participant so we can identify who "owns" it in collaborative chats
      await this.createParticipant(conversation.id, userId, userFirstName, 'user', undefined, undefined, undefined, undefined, userId);
      await this.createParticipant(conversation.id, userId, 'A', 'assistant', model, systemPrompt, settings);
    } else {
      // Group chat format - use proper model name
      const modelLoader = ModelLoader.getInstance();
      const modelConfig = await modelLoader.getModelById(model);
      const assistantName = modelConfig?.shortName || modelConfig?.displayName || 'Assistant';
      
      // Pass userId for user-type participant so we can identify who "owns" it in collaborative chats
      await this.createParticipant(conversation.id, userId, userFirstName, 'user', undefined, undefined, undefined, undefined, userId);
      await this.createParticipant(conversation.id, userId, assistantName, 'assistant', model, systemPrompt, settings);
    }

    return conversation;
  }

  private async tryLoadAndVerifyConversation(conversationId: string, requestingUserId: string) : Promise<Conversation | null> {
    // First, try to load the requesting user's data
    await this.loadUser(requestingUserId);
    
    // Check if user owns the conversation
    let conversation = this.conversations.get(conversationId);
    if (conversation && conversation.userId === requestingUserId) {
      return conversation;
    }
    
    // If not owned, check if user has collaboration access
    const permission = this.collaborationStore.getUserPermission(conversationId, requestingUserId);
    if (permission) {
      // User has shared access - load the conversation owner's data to get the conversation
      // We need to find who owns this conversation
      if (!conversation) {
        // Conversation not loaded yet - we need to find the owner
        // This is a bit tricky since we need to load the owner's data
        // For now, iterate through shares to find owner
        const shares = this.collaborationStore.getSharesForUser(requestingUserId);
        const share = shares.find(s => s.conversationId === conversationId);
        if (share) {
          // Load the owner's data
          const ownerConversation = this.conversations.get(conversationId);
          if (!ownerConversation) {
            // Try to load via scanning all loaded users' conversations
            // This is a limitation - we'll need to load the actual owner
            // For now, scan loaded conversations
            for (const [userId, convIds] of this.userConversations.entries()) {
              if (convIds.has(conversationId)) {
                await this.loadUser(userId);
                break;
              }
            }
          }
          conversation = this.conversations.get(conversationId);
        }
      }
      
      if (conversation) {
        console.log(`[Database] User ${requestingUserId} accessing shared conversation ${conversationId} with permission: ${permission}`);
    return conversation;
      }
    }
    
    // No access
    if (conversation) {
      console.warn(`Conversation access denied for ${conversationId}: User ${requestingUserId} is not owner and has no share`);
    }
    return null;
  }

  async getConversation(conversationId: string, conversationOwnerUserId: string): Promise<Conversation | null> {
    return await this.tryLoadAndVerifyConversation(conversationId, conversationOwnerUserId);
  }

  // Internal method: Get conversation by ID (no access control, for internal use only)
  getConversationById(conversationId: string): Conversation | null {
    return this.conversations.get(conversationId) || null;
  }

  async getUserConversations(userId: string): Promise<Conversation[]> {
    await this.loadUser(userId); // load user if not already loaded
    const convIds = this.userConversations.get(userId) || new Set();
    return Array.from(convIds)
      .map(id => this.conversations.get(id))
      .filter((conv): conv is Conversation => conv !== undefined && !conv.archived)
      .sort((a, b) => b.updatedAt.getTime() - a.updatedAt.getTime());
  }

  async getUserConversationsWithSummary(userId: string): Promise<any[]> {
    await this.loadUser(userId); // load user if not already loaded
    const convIds = this.userConversations.get(userId) || new Set();
    
    const conversations = Array.from(convIds)
      .map(id => this.conversations.get(id))
      .filter((conv): conv is Conversation => conv !== undefined && !conv.archived)
      .sort((a, b) => b.updatedAt.getTime() - a.updatedAt.getTime());
    
    // Add participant model summaries for group chat conversations
    return conversations.map(conv => {
      const result: any = { ...conv };
      
      if (conv.format === 'prefill') {
        const participantIds = this.conversationParticipants.get(conv.id) || [];
        const participantModels = participantIds
          .map(pId => this.participants.get(pId))
          .filter(p => p && p.type === 'assistant' && p.isActive)
          .map(p => p!.model)
          .filter(Boolean);
        
        result.participantModels = participantModels;
      }
      
      return result;
    });
  }

  async updateConversation(conversationId: string, conversationOwnerUserId: string, updates: Partial<Conversation>): Promise<Conversation | null> {
    const conversation = await this.tryLoadAndVerifyConversation(conversationId, conversationOwnerUserId);
    if (!conversation) return null;

    // also update updatedAt to now
    updates = {
      ...updates,
      updatedAt: new Date()
    };

    const updated = {
      ...conversation,
      ...updates,
    };

    this.conversations.set(conversationId, updated);

    await this.logUserEvent(conversationOwnerUserId, 'conversation_updated', { id: conversationId, updates });

    // If the model was updated and this is a standard conversation, 
    // update the assistant participant's model (but NOT the name)
    // IMPORTANT: Only do this for standard format! Group chats manage participants separately
    if (updates.model && updated.format === 'standard') {
      console.log('[Database] Updating participant model to match conversation (standard format only)');
      const participants = await this.getConversationParticipants(conversationId, conversationOwnerUserId);
      const defaultAssistant = participants.find(p => p.type === 'assistant');
      if (defaultAssistant) {
        // Only update the model, keep the name as "Assistant"
        await this.updateParticipant(defaultAssistant.id, conversationOwnerUserId, { 
          model: updates.model
        });
      }
    }

    return updated;
  }

  async updateConversationTimestamp(conversationId: string, conversationOwnerUserId: string) {
      await this.updateConversation(conversationId, conversationOwnerUserId, { updatedAt: new Date() });
  }

  async archiveConversation(conversationId: string, conversationOwnerUserId: string): Promise<boolean> {
    const conversation = await this.tryLoadAndVerifyConversation(conversationId, conversationOwnerUserId);
    if (!conversation) return false;

    // Create new object instead of mutating
    const updated = {
      ...conversation,
      archived: true,
      updatedAt: new Date()
    };
    
    this.conversations.set(conversationId, updated);
    await this.logUserEvent(conversation.userId, 'conversation_archived', { id: conversationId });
    
    return true;
  }

  async duplicateConversation(
    conversationId: string, 
    originalOwnerUserId: string, 
    duplicateOwnerUserId: string,
    options?: {
      newTitle?: string;
      lastMessages?: number;
      includeSystemPrompt?: boolean;
      includeSettings?: boolean;
    }
  ): Promise<Conversation | null> {
    const original = await this.tryLoadAndVerifyConversation(conversationId, originalOwnerUserId);
    if (!original) return null;
    await this.loadUser(duplicateOwnerUserId);

    // Determine what to include based on options
    const includeSystemPrompt = options?.includeSystemPrompt !== false; // Default true
    const includeSettings = options?.includeSettings !== false; // Default true

    // This will log the relevant user events for conversation metadata
    const duplicate = await this.createConversation(
      duplicateOwnerUserId,
      options?.newTitle || `${original.title} (Copy)`,
      original.model,
      includeSystemPrompt ? original.systemPrompt : undefined,
      includeSettings ? original.settings : undefined,
      original.format,
      includeSettings && original.contextManagement ? JSON.parse(JSON.stringify(original.contextManagement)) : undefined
    );
    
    // carry over prefill user message if including system prompt
    if (includeSystemPrompt && original.prefillUserMessage) {
      await this.updateConversation(duplicate.id, duplicate.userId, { prefillUserMessage: original.prefillUserMessage });
    }

    const originalParticipants = await this.getConversationParticipants(
      conversationId,
      originalOwnerUserId
    );
    const duplicateDefaults = await this.getConversationParticipants(
      duplicate.id,
      duplicateOwnerUserId
    );

    // Drop the auto-created defaults so we can mirror the original exactly.
    for (const participant of duplicateDefaults) {
      await this.deleteParticipant(participant.id, duplicateOwnerUserId);
    }

    const participantIdMap = new Map<string, string>();
    for (const participant of originalParticipants) {
      // this will also send the events to the conversation logs
      const cloned = await this.createParticipant(
        duplicate.id,
        duplicateOwnerUserId,
        participant.name,
        participant.type,
        participant.model,
        includeSystemPrompt ? participant.systemPrompt : undefined,
        includeSettings && participant.settings ? JSON.parse(JSON.stringify(participant.settings)) : undefined,
        includeSettings && participant.contextManagement ? JSON.parse(JSON.stringify(participant.contextManagement)) : undefined
      );
      // We need to mirror this flag as well, by default they are active
      if (!participant.isActive) {
        await this.updateParticipant(cloned.id, duplicateOwnerUserId, { isActive: false});
      }
      participantIdMap.set(participant.id, cloned.id);
    }

    // Copy messages
    let messages = await this.getConversationMessages(conversationId, originalOwnerUserId);
    
    // If lastMessages is specified, we need to find the active path and trim
    if (options?.lastMessages && options.lastMessages > 0) {
      // Build maps for navigation
      const branchToMessage = new Map<string, Message>();
      const parentBranchToChildMessage = new Map<string, Message>();
      
      // Build navigation maps
      for (const msg of messages) {
        for (const branch of msg.branches) {
          branchToMessage.set(branch.id, msg);
          if (branch.parentBranchId) {
            // Map parent branch -> child message that references it
            parentBranchToChildMessage.set(branch.parentBranchId, msg);
          }
        }
      }
      
      // Find the root message (first message, or message with no parentBranchId on active branch)
      const rootMessage = messages.find(msg => {
        const activeBranch = msg.branches.find(b => b.id === msg.activeBranchId);
        return activeBranch && !activeBranch.parentBranchId;
      });
      
      if (!rootMessage) {
        console.log(`[Duplicate] Could not find root message, skipping trim`);
      } else {
        // Walk FORWARD from root to find the leaf of the active path
        const activePath: Message[] = [];
        let currentMessage: Message | undefined = rootMessage;
        
        while (currentMessage) {
          activePath.push(currentMessage);
          
          // Find the next message whose active branch's parent is the current message's active branch
          const currentActiveBranchId = currentMessage.activeBranchId;
          const nextMessage = parentBranchToChildMessage.get(currentActiveBranchId);
          
          if (!nextMessage) {
            break; // No child, we've reached the leaf
          }
          
          // Verify the next message's active branch actually points to our current active branch
          const nextActiveBranch = nextMessage.branches.find(b => b.id === nextMessage.activeBranchId);
          if (!nextActiveBranch || nextActiveBranch.parentBranchId !== currentActiveBranchId) {
            // The child's ACTIVE branch doesn't point to us - this means the active path ends here
            // But there might be another message that does - check all messages
            let foundNext = false;
            for (const msg of messages) {
              if (activePath.includes(msg)) continue;
              const activeBranch = msg.branches.find(b => b.id === msg.activeBranchId);
              if (activeBranch && activeBranch.parentBranchId === currentActiveBranchId) {
                currentMessage = msg;
                foundNext = true;
                break;
              }
            }
            if (!foundNext) {
              break;
            }
          } else {
            currentMessage = nextMessage;
          }
        }
        
        console.log(`[Duplicate] Found active path with ${activePath.length} messages`);
        
        // Now trim to the last N messages from the active path
        if (activePath.length > options.lastMessages) {
          messages = activePath.slice(-options.lastMessages);
          console.log(`[Duplicate] Trimmed from ${activePath.length} to ${messages.length} messages`);
        } else {
          messages = activePath;
          console.log(`[Duplicate] Active path (${activePath.length}) <= requested (${options.lastMessages}), using full active path`);
        }
      }
    }
    
    const oldMessageBranchIdToNewMessageBranchId : Map<string, string> = new Map();
    var newMessages : Array<Message> = [];
    const isTrimmed = options?.lastMessages && options.lastMessages > 0;
    
    for (const message of messages) {
      const newMessage: Message = {
        ...message,
        id: uuidv4(),
        conversationId: duplicate.id
      };
      
      // When trimming, only keep the active branch to create a clean linear chain
      // Otherwise keep all branches for full duplication
      const branchesToCopy = isTrimmed 
        ? message.branches.filter(b => b.id === message.activeBranchId)
        : message.branches;
      
      // remap branches to new ids
      newMessage.branches = branchesToCopy.map((branch) => {
        const newBranchId: string = uuidv4();
        oldMessageBranchIdToNewMessageBranchId.set(branch.id, newBranchId);
        return {
          ...branch,
          id: newBranchId,
          // remap participant id to the new participants
          participantId: branch.participantId ? participantIdMap.get(branch.participantId) : undefined
        };
      });

      var mappedActiveBranchId = oldMessageBranchIdToNewMessageBranchId.get(newMessage.activeBranchId);

      // If can't map, just use first branch
      newMessage.activeBranchId = mappedActiveBranchId ? mappedActiveBranchId : newMessage.branches[0]?.id;

      newMessages.push(newMessage);
    }

    // map the parent branch ids to the new ones
    // For trimmed conversations, clear parent branch id if parent wasn't copied
    newMessages = newMessages.map(message => ({
      ...message,
      branches: message.branches.map(branch => ({
        ...branch,
        parentBranchId: branch.parentBranchId 
          ? (oldMessageBranchIdToNewMessageBranchId.get(branch.parentBranchId) || undefined)
          : undefined
      }))
    }));

    this.conversationMessages.set(duplicate.id, newMessages.map(message => message.id));

    for (const newMessage of newMessages) {
      this.messages.set(newMessage.id, newMessage);
      // log full message creation events so they can be recreated
      await this.logConversationEvent(duplicate.id, 'message_created', newMessage);
    }
    
    return duplicate;
  }

  // Message methods
  async createMessage(conversationId: string, conversationOwnerUserId: string, content: string, role: 'user' | 'assistant' | 'system', model?: string, explicitParentBranchId?: string, participantId?: string, attachments?: any[], sentByUserId?: string, hiddenFromAi?: boolean, creationSource?: 'inference' | 'human_edit' | 'regeneration' | 'split' | 'import'): Promise<Message> {
    const conversation = await this.tryLoadAndVerifyConversation(conversationId, conversationOwnerUserId);
    if (!conversation) throw new Error("Conversation not found");
    // Get conversation messages to determine parent
    const existingMessages = await this.getConversationMessages(conversationId, conversationOwnerUserId);
    
    // Only log in debug mode
    if (process.env.LOG_DEBUG === 'true') {
      console.log(`createMessage called with explicitParentBranchId: ${explicitParentBranchId} (type: ${typeof explicitParentBranchId})`);
    }
    
    // Determine parent branch ID
    let parentBranchId: string;
    if (explicitParentBranchId !== undefined && explicitParentBranchId !== null) {
      // Use explicitly provided parent
      parentBranchId = explicitParentBranchId;
      console.log(`Using explicit parent: ${parentBranchId}`);
    } else {
      // Auto-determine parent
      parentBranchId = 'root'; // Default for first message
      if (existingMessages.length > 0) {
        // Get the active branch of the last message
        const lastMessage = existingMessages[existingMessages.length - 1];
        const lastActiveBranch = lastMessage.branches.find(b => b.id === lastMessage.activeBranchId);
        if (lastActiveBranch) {
          parentBranchId = lastActiveBranch.id;
        }
      }
      console.log(`Auto-determined parent: ${parentBranchId}`);
    }
    
    const message: Message = {
      id: uuidv4(),
      conversationId,
      branches: [{
        id: uuidv4(),
        content,
        role,
        participantId,
        sentByUserId, // Actual user who sent this message (for multi-user attribution)
        createdAt: new Date(),
        model,
        // isActive removed - deprecated field not used
        parentBranchId,
        attachments: attachments ? attachments.map(att => ({
          id: uuidv4(),
          fileName: att.fileName,
          fileSize: att.fileSize || att.content.length,
          fileType: att.fileType,
          content: att.content,
          encoding: (att as any).encoding || 'base64' as const,
          mimeType: (att as any).mimeType,
          createdAt: new Date()
        })) : undefined,
        hiddenFromAi, // If true, message is visible to humans but excluded from AI context
        creationSource // How this branch was created (inference, human_edit, regeneration, split, import)
      }],
      activeBranchId: '',
      order: 0
    };
    
    message.activeBranchId = message.branches[0].id;
    
    // Only log in debug mode
    if (process.env.LOG_DEBUG === 'true') {
      console.log(`Created message with branch parentBranchId: ${message.branches[0].parentBranchId}`);
      if (message.branches[0].attachments) {
        console.log(`Message has ${message.branches[0].attachments.length} attachments`);
      }
    }
    
    // Get current message count for ordering
    // IMPORTANT: Always get or create a fresh array to avoid reference issues
    let convMessages = this.conversationMessages.get(conversationId);
    if (!convMessages) {
      convMessages = [];
      this.conversationMessages.set(conversationId, convMessages);
    }
    message.order = convMessages.length;
    
    this.messages.set(message.id, message);
    convMessages.push(message.id);
    
    // Only log in debug mode
    if (process.env.LOG_DEBUG === 'true') {
      console.log(`Stored message ${message.id} for conversation ${conversationId}. Total messages: ${convMessages.length}`);
    }
    
    await this.updateConversationTimestamp(conversationId, conversationOwnerUserId);
    await this.logConversationEvent(conversationId, 'message_created', message);

    return message;
  }

  /**
   * Create a post-hoc operation message.
   * Post-hoc operations are special messages that modify how previous messages
   * appear in context without actually changing them.
   */
  async createPostHocOperation(
    conversationId: string,
    conversationOwnerUserId: string,
    content: string,
    operation: {
      type: 'hide' | 'hide_before' | 'edit' | 'hide_attachment' | 'unhide';
      targetMessageId: string;
      targetBranchId: string;
      replacementContent?: any[];
      attachmentIndices?: number[];
      reason?: string;
      parentBranchId?: string; // Parent branch passed from frontend for correct tree integration
    }
  ): Promise<Message> {
    const conversation = await this.tryLoadAndVerifyConversation(conversationId, conversationOwnerUserId);
    if (!conversation) throw new Error("Conversation not found");
    
    // Use provided parentBranchId if available, otherwise find from existing messages
    let parentBranchId = operation.parentBranchId;
    
    if (!parentBranchId) {
      // Fallback: Get existing messages to determine parent branch
      const existingMessages = await this.getConversationMessages(conversationId, conversationOwnerUserId);
      if (existingMessages.length > 0) {
        const lastMessage = existingMessages[existingMessages.length - 1];
        parentBranchId = lastMessage.activeBranchId;
      }
    }
    
    const message: Message = {
      id: uuidv4(),
      conversationId,
      branches: [{
        id: uuidv4(),
        content,
        role: 'system' as const, // Operations are system-level
        createdAt: new Date(),
        parentBranchId,
        postHocOperation: operation
      }],
      activeBranchId: '',
      order: 0
    };
    
    message.activeBranchId = message.branches[0].id;
    
    // Get current message count for ordering
    let convMessages = this.conversationMessages.get(conversationId);
    if (!convMessages) {
      convMessages = [];
      this.conversationMessages.set(conversationId, convMessages);
    }
    message.order = convMessages.length;
    
    this.messages.set(message.id, message);
    convMessages.push(message.id);
    
    await this.updateConversationTimestamp(conversationId, conversationOwnerUserId);
    await this.logConversationEvent(conversationId, 'message_created', message);

    return message;
  }

  private async tryLoadAndVerifyMessage(messageId: string, conversationId: string, conversationOwnerUserId: string) : Promise<Message | null> {
    await this.loadUser(conversationOwnerUserId);
    await this.loadConversation(conversationId, conversationOwnerUserId);
    const message = this.messages.get(messageId);
    if (!message) return null;
    if (message.conversationId !== conversationId) {
      console.warn(`Mismatched message.conversationId ${message.conversationId} does not match given conversationId ${conversationId}`);
      return null;
    }

    const conversation = this.conversations.get(conversationId);
    if (!conversation) return null;
    if (conversation.userId !== conversationOwnerUserId) {
      console.warn(`Mismatched conversation.userId ${message.conversationId} does not match given conversationOwnerUserId ${conversationOwnerUserId}`);
      return null;
    }
    return message;
  }

<<<<<<< HEAD
  async addMessageBranch(messageId: string, conversationId: string, conversationOwnerUserId: string, content: string, role: 'user' | 'assistant' | 'system', parentBranchId?: string, model?: string, participantId?: string, attachments?: any[], sentByUserId?: string, hiddenFromAi?: boolean, preserveActiveBranch?: boolean): Promise<Message | null> {
=======
  async addMessageBranch(messageId: string, conversationId: string, conversationOwnerUserId: string, content: string, role: 'user' | 'assistant' | 'system', parentBranchId?: string, model?: string, participantId?: string, attachments?: any[], sentByUserId?: string, hiddenFromAi?: boolean, creationSource?: 'inference' | 'human_edit' | 'regeneration' | 'split' | 'import'): Promise<Message | null> {
>>>>>>> 7b56be84
    const message = await this.tryLoadAndVerifyMessage(messageId, conversationId, conversationOwnerUserId);
    if (!message) return null;
    
    const newBranch = {
      id: uuidv4(),
      content,
      role,
      participantId,
      sentByUserId, // Actual user who sent this message
      createdAt: new Date(),
      model,
      parentBranchId,
      // isActive removed - deprecated field not used
      attachments: attachments ? attachments.map(att => ({
        id: uuidv4(),
        fileName: att.fileName,
        fileSize: att.fileSize || att.content.length,
        fileType: att.fileType,
        content: att.content,
        encoding: (att as any).encoding || 'base64' as const,
        mimeType: (att as any).mimeType,
        createdAt: new Date()
      })) : undefined,
      hiddenFromAi, // If true, message is excluded from AI context
      creationSource // How this branch was created
    };

    // Create new message object with added branch
    // If preserveActiveBranch is true, don't change the active branch (used for parallel generation)
    const updatedMessage = {
      ...message,
      branches: [...message.branches, newBranch],
      activeBranchId: preserveActiveBranch ? message.activeBranchId : newBranch.id
    };
    
    this.messages.set(messageId, updatedMessage);

    await this.updateConversationTimestamp(conversationId, conversationOwnerUserId);
    await this.logConversationEvent(conversationId, 'message_branch_added', { 
      messageId, 
      branch: newBranch,
      userId: sentByUserId || conversationOwnerUserId
    });

    return updatedMessage;
  }

  async setActiveBranch(messageId: string, conversationId: string, conversationOwnerUserId: string, branchId: string, changedByUserId?: string): Promise<boolean> {
    const message = await this.tryLoadAndVerifyMessage(messageId, conversationId, conversationOwnerUserId);
    if (!message) return false;
    
    const branch = message.branches.find(b => b.id === branchId);
    if (!branch) return false;

    // Create new message object with updated active branch
    const updated = { ...message, activeBranchId: branchId };
    this.messages.set(messageId, updated);

    await this.updateConversationTimestamp(conversationId, conversationOwnerUserId);
    await this.logConversationEvent(conversationId, 'active_branch_changed', { 
      messageId, 
      branchId,
      userId: changedByUserId || conversationOwnerUserId
    });

    return true;
  }
  
  async updateMessage(messageId: string, conversationId: string, conversationOwnerUserId: string, message: Message, updatedByUserId?: string): Promise<boolean> {
    const oldMessage = await this.tryLoadAndVerifyMessage(messageId, conversationId, conversationOwnerUserId);
    if (!oldMessage) return false;
    
    this.messages.set(messageId, message);
    
    await this.updateConversationTimestamp(conversationId, conversationOwnerUserId);
    await this.logConversationEvent(conversationId, 'message_updated', { 
      messageId, 
      message,
      userId: updatedByUserId || conversationOwnerUserId
    });
    
    return true;
  }
  
  async deleteMessage(messageId: string, conversationId: string, conversationOwnerUserId: string, deletedByUserId?: string): Promise<boolean> {
    const message = await this.tryLoadAndVerifyMessage(messageId, conversationId, conversationOwnerUserId);
    if (!message) return false;
    
    // Remove from messages map
    this.messages.delete(messageId);
    
    // Remove from conversation's message list
    const messageIds = this.conversationMessages.get(message.conversationId);
    if (messageIds) {
      const index = messageIds.indexOf(messageId);
      if (index > -1) {
        messageIds.splice(index, 1);
      }
    }
    
    await this.updateConversationTimestamp(conversationId, conversationOwnerUserId);
    await this.logConversationEvent(conversationId, 'message_deleted', { 
      messageId, 
      conversationId,
      deletedByUserId: deletedByUserId || conversationOwnerUserId
    });

    return true;
  }
  
  async restoreMessage(conversationId: string, conversationOwnerUserId: string, messageData: any, restoredByUserId?: string): Promise<any> {
    await this.loadUser(conversationOwnerUserId);
    await this.loadConversation(conversationId, conversationOwnerUserId);
    
    const conversation = this.conversations.get(conversationId);
    if (!conversation) {
      throw new Error('Conversation not found');
    }
    
    // Ensure dates are proper Date objects
    const message = {
      ...messageData,
      createdAt: new Date(messageData.createdAt || Date.now()),
      updatedAt: new Date(),
      branches: messageData.branches.map((b: any) => ({
        ...b,
        createdAt: new Date(b.createdAt || Date.now())
      }))
    };
    
    // Add to messages map
    this.messages.set(message.id, message);
    
    // Add to conversation's message list in the correct order
    let convMessages = this.conversationMessages.get(conversationId);
    if (!convMessages) {
      convMessages = [];
      this.conversationMessages.set(conversationId, convMessages);
    }
    
    // Insert at the correct position based on order
    const insertIndex = convMessages.findIndex((id) => {
      const m = this.messages.get(id);
      return m && m.order > message.order;
    });
    
    if (insertIndex === -1) {
      convMessages.push(message.id);
    } else {
      convMessages.splice(insertIndex, 0, message.id);
    }
    
    await this.updateConversationTimestamp(conversationId, conversationOwnerUserId);
    await this.logConversationEvent(conversationId, 'message_restored', { 
      messageId: message.id,
      conversationId,
      restoredByUserId: restoredByUserId || conversationOwnerUserId,
      message
    });
    
    return message;
  }
  
  async restoreBranch(conversationId: string, conversationOwnerUserId: string, messageId: string, branchData: any, restoredByUserId?: string): Promise<any> {
    await this.loadUser(conversationOwnerUserId);
    await this.loadConversation(conversationId, conversationOwnerUserId);
    
    let message = this.messages.get(messageId);
    
    // Ensure dates are proper Date objects
    const branch = {
      ...branchData,
      createdAt: new Date(branchData.createdAt || Date.now())
    };
    
    let updatedMessage;
    
    if (!message) {
      // Parent message was deleted (this happens when deleting the only branch on a message)
      // We need to look up the original message from the event history
      const events = await this.conversationEventStore.loadEvents(conversationId);
      const originalCreateEvent = events.find((e: any) => 
        e.type === 'message_created' && e.data?.id === messageId
      );
      
      if (!originalCreateEvent || !originalCreateEvent.data) {
        throw new Error('Original message not found in event history - cannot restore branch');
      }
      
      // Recreate the message container with the restored branch
      const originalMessage = originalCreateEvent.data;
      updatedMessage = {
        ...originalMessage,
        branches: [branch],
        createdAt: new Date(originalMessage.createdAt || Date.now())
      };
      
      this.messages.set(messageId, updatedMessage);
      
      // Also re-add to conversation's message list
      let convMessages = this.conversationMessages.get(conversationId);
      if (!convMessages) {
        convMessages = [];
        this.conversationMessages.set(conversationId, convMessages);
      }
      if (!convMessages.includes(messageId)) {
        // Insert at original order position
        const insertIndex = originalMessage.order !== undefined && originalMessage.order < convMessages.length
          ? originalMessage.order
          : convMessages.length;
        convMessages.splice(insertIndex, 0, messageId);
      }
    } else {
      // Message exists, just add the branch
      if (message.branches.some(b => b.id === branchData.id)) {
        throw new Error('Branch already exists');
      }
      
      updatedMessage = {
        ...message,
        branches: [...message.branches, branch]
      };
      
      this.messages.set(messageId, updatedMessage);
    }
    
    await this.updateConversationTimestamp(conversationId, conversationOwnerUserId);
    await this.logConversationEvent(conversationId, 'message_branch_restored', { 
      messageId,
      branchId: branch.id,
      conversationId,
      restoredByUserId: restoredByUserId || conversationOwnerUserId,
      branch
    });
    
    return updatedMessage;
  }
  
  /**
   * Split a message at a given position, creating a new message with the second part
   */
  async splitMessage(
    conversationId: string, 
    conversationOwnerUserId: string, 
    messageId: string, 
    branchId: string, 
    splitPosition: number,
    splitByUserId?: string
  ): Promise<{ originalMessage: Message, newMessage: Message } | null> {
    await this.loadUser(conversationOwnerUserId);
    await this.loadConversation(conversationId, conversationOwnerUserId);
    
    const message = this.messages.get(messageId);
    if (!message) {
      console.log(`[splitMessage] Message not found: ${messageId}`);
      return null;
    }
    
    const branchIndex = message.branches.findIndex(b => b.id === branchId);
    if (branchIndex === -1) {
      console.log(`[splitMessage] Branch not found: ${branchId}`);
      return null;
    }
    
    const branch = message.branches[branchIndex];
    const content = branch.content;
    
    if (splitPosition <= 0 || splitPosition >= content.length) {
      console.log(`[splitMessage] Invalid split position: ${splitPosition} (content length: ${content.length})`);
      return null;
    }
    
    // Split the content
    const firstPart = content.substring(0, splitPosition).trim();
    const secondPart = content.substring(splitPosition).trim();
    
    if (!firstPart || !secondPart) {
      console.log(`[splitMessage] Split would result in empty message`);
      return null;
    }
    
    // Update the original branch with the first part
    const updatedBranch = { ...branch, content: firstPart };
    const updatedBranches = [...message.branches];
    updatedBranches[branchIndex] = updatedBranch;
    
    const originalMessage: Message = {
      ...message,
      branches: updatedBranches
    };
    this.messages.set(messageId, originalMessage);
    
    // Create a new message with the second part
    const newMessageId = uuidv4();
    const newBranchId = uuidv4();
    const newBranch = {
      id: newBranchId,
      content: secondPart,
      role: branch.role,
      participantId: branch.participantId,
      sentByUserId: branch.sentByUserId,
      createdAt: new Date(),
      model: branch.model,
      parentBranchId: branch.id, // Parent is the original branch
      attachments: undefined, // Attachments stay with original
      hiddenFromAi: branch.hiddenFromAi,
      creationSource: 'split' as const // Mark this as a split result
    };
    
    const newMessage: Message = {
      id: newMessageId,
      conversationId,
      branches: [newBranch],
      activeBranchId: newBranchId,
      order: message.order + 1
    };
    
    // Increment order of all messages after the original
    // IMPORTANT: We must log these order changes for proper event replay
    const convMessages = this.conversationMessages.get(conversationId) || [];
    const originalIndex = convMessages.indexOf(messageId);
    const orderChanges: { messageId: string; oldOrder: number; newOrder: number }[] = [];
    
    for (let i = originalIndex + 1; i < convMessages.length; i++) {
      const msgId = convMessages[i];
      const msg = this.messages.get(msgId);
      if (msg && msg.order !== undefined) {
        const oldOrder = msg.order;
        const newOrder = msg.order + 1;
        const updatedMsg = { ...msg, order: newOrder };
        this.messages.set(msgId, updatedMsg);
        orderChanges.push({ messageId: msgId, oldOrder, newOrder });
      }
    }
    
    // Insert new message after original
    this.messages.set(newMessageId, newMessage);
    convMessages.splice(originalIndex + 1, 0, newMessageId);
    
    // CRITICAL: Reparent any messages that were children of the original branch
    // They should now be children of the NEW message's branch (the second part)
    const reparentChanges: { messageId: string; branchId: string; oldParentBranchId: string; newParentBranchId: string }[] = [];
    
    for (const msgId of convMessages) {
      if (msgId === messageId || msgId === newMessageId) continue; // Skip original and new message
      
      const msg = this.messages.get(msgId);
      if (!msg) continue;
      
      let branchesUpdated = false;
      const updatedBranches = msg.branches.map(b => {
        if (b.parentBranchId === branchId) {
          // This branch was a child of the original branch - reparent to new branch
          reparentChanges.push({
            messageId: msgId,
            branchId: b.id,
            oldParentBranchId: branchId,
            newParentBranchId: newBranchId
          });
          branchesUpdated = true;
          return { ...b, parentBranchId: newBranchId };
        }
        return b;
      });
      
      if (branchesUpdated) {
        this.messages.set(msgId, { ...msg, branches: updatedBranches });
      }
    }
    
    // Log order changes for all affected messages (for proper replay)
    for (const change of orderChanges) {
      await this.logConversationEvent(conversationId, 'message_order_changed', {
        messageId: change.messageId,
        oldOrder: change.oldOrder,
        newOrder: change.newOrder
      }, splitByUserId || conversationOwnerUserId);
    }
    
    // Log reparent changes for all affected messages (for proper replay)
    for (const change of reparentChanges) {
      await this.logConversationEvent(conversationId, 'branch_parent_changed', {
        messageId: change.messageId,
        branchId: change.branchId,
        oldParentBranchId: change.oldParentBranchId,
        newParentBranchId: change.newParentBranchId
      }, splitByUserId || conversationOwnerUserId);
    }
    
    // Log the new message created event (for proper replay)
    await this.logConversationEvent(conversationId, 'message_created', newMessage, splitByUserId || conversationOwnerUserId);
    
    // Update the original message content in the event log
    await this.logConversationEvent(conversationId, 'message_content_updated', {
      messageId,
      branchId,
      content: firstPart
    }, splitByUserId || conversationOwnerUserId);
    
    // Log the split event (for history tracking)
    await this.logConversationEvent(conversationId, 'message_split', {
      messageId,
      branchId,
      splitPosition,
      newMessageId,
      newBranchId,
      splitByUserId: splitByUserId || conversationOwnerUserId,
      conversationId
    }, splitByUserId || conversationOwnerUserId);
    
    await this.updateConversationTimestamp(conversationId, conversationOwnerUserId);
    
    console.log(`[splitMessage] Split message ${messageId} at position ${splitPosition}, created new message ${newMessageId}`);
    
    return { originalMessage, newMessage };
  }
  
  async importRawMessage(conversationId: string, conversationOwnerUserId: string, messageData: any): Promise<void> {
    await this.loadUser(conversationOwnerUserId);
    await this.loadConversation(conversationId, conversationOwnerUserId);
    
    const conversation = this.conversations.get(conversationId);
    // Validate the conversation exists and we have correct user owner
    if (!conversation) {
      throw new Error('Conversation not found');
    }
    if (conversation.userId !== conversationOwnerUserId) {
      throw new Error(`Mismatched given owner id ${conversationOwnerUserId} and actual conversation.userId ${conversation.userId}`);
    }
    
    // Create the message object with all branches
    const message: Message = {
      id: messageData.id,
      conversationId: conversationId,
      branches: messageData.branches.map((branch: any) => ({
        id: branch.id,
        content: branch.content,
        role: branch.role,
        participantId: branch.participantId,
        createdAt: new Date(branch.createdAt),
        model: branch.model,
        // isActive: branch.isActive, // Deprecated field - ignored on import
        parentBranchId: branch.parentBranchId,
        attachments: branch.attachments
      })),
      activeBranchId: messageData.activeBranchId,
      order: messageData.order
    };
    
    // Store the message
    this.messages.set(message.id, message);
    
    // Add to conversation's message list in order
    let messageIds = this.conversationMessages.get(conversationId);
    if (!messageIds) {
      messageIds = [];
      this.conversationMessages.set(conversationId, messageIds);
    }
    
    // Insert at the correct position based on order
    const insertIndex = messageIds.findIndex(id => {
      const msg = this.messages.get(id);
      return msg && msg.order > message.order;
    });
    
    if (insertIndex === -1) {
      messageIds.push(message.id);
    } else {
      messageIds.splice(insertIndex, 0, message.id);
    }
    
    // Instead of logging a minimal import event, log a full message_created event
    // This ensures the message can be recreated during event replay
    await this.updateConversationTimestamp(conversationId, conversationOwnerUserId);
    await this.logConversationEvent(conversationId, 'message_created', message);
  }
  
  async updateMessageContent(messageId: string, conversationId: string, conversationOwnerUserId: string, branchId: string, content: string, contentBlocks?: any[]): Promise<boolean> {
    const message = await this.tryLoadAndVerifyMessage(messageId, conversationId, conversationOwnerUserId);
    if (!message) return false;
    
    const branch = message.branches.find(b => b.id === branchId);
    if (!branch) return false;
    
    // Create new message object with updated content
    const updatedBranches = message.branches.map(b => 
      b.id === branchId 
        ? { ...b, content, contentBlocks }
        : b
    );
    const updated = { ...message, branches: updatedBranches };
    this.messages.set(messageId, updated);
    
    await this.updateConversationTimestamp(conversationId, conversationOwnerUserId);
    await this.logConversationEvent(conversationId, 'message_content_updated', { messageId, branchId, content, contentBlocks });

    return true;
  }

  async updateMessageBranch(messageId: string, conversationOwnerUserId: string, branchId: string, updates: Partial<MessageBranch>): Promise<boolean> {
    const message = this.messages.get(messageId);
    if (!message) return false;

    const branch = message.branches.find(b => b.id === branchId);
    if (!branch) return false;

    // Create new message object with updated branch
    const updatedBranches = message.branches.map(b =>
      b.id === branchId
        ? { ...b, ...updates }
        : b
    );
    const updated = { ...message, branches: updatedBranches };
    this.messages.set(messageId, updated);

    // Log the actual updates, not just the keys - needed for event replay to restore debug data
    await this.logConversationEvent(message.conversationId, 'message_branch_updated', { messageId, branchId, updates });

    return true;
  }
  
  async deleteMessageBranch(messageId: string, conversationId: string, conversationOwnerUserId: string, branchId: string, deletedByUserId?: string): Promise<string[] | null> {
    const message = await this.tryLoadAndVerifyMessage(messageId, conversationId, conversationOwnerUserId);
    if (!message) return null;
    
    const branch = message.branches.find(b => b.id === branchId);
    if (!branch) return null;

    const deletedMessageIds: string[] = [];
    const actionUserId = deletedByUserId || conversationOwnerUserId;
    
    // If this is the only branch, delete the entire message and cascade
    if (message.branches.length === 1) {
      // Find all messages that need to be deleted (cascade)
      const messagesToDelete = this.findDescendantMessages(messageId, branchId);
      deletedMessageIds.push(messageId, ...messagesToDelete);
      
      // Delete messages in reverse order (children first)
      for (const msgId of [...messagesToDelete].reverse()) {
        const msg = this.messages.get(msgId);
        if (msg) {
          this.messages.delete(msgId);
          const convMessages = this.conversationMessages.get(msg.conversationId);
          if (convMessages) {
            const index = convMessages.indexOf(msgId);
            if (index > -1) {
              convMessages.splice(index, 1);
            }
          }
          
          await this.logConversationEvent(conversationId, 'message_deleted', { 
            messageId: msgId,
            conversationId,
            deletedByUserId: actionUserId
          });
        }
      }
      
      // Delete the original message
      this.messages.delete(messageId);
      const convMessages = this.conversationMessages.get(message.conversationId);
      if (convMessages) {
        const index = convMessages.indexOf(messageId);
        if (index > -1) {
          convMessages.splice(index, 1);
        }
      }
      
      await this.logConversationEvent(conversationId, 'message_deleted', { 
        messageId,
        conversationId,
        deletedByUserId: actionUserId
      });
    } else {
      // Just remove this branch
      const updatedBranches = message.branches.filter(b => b.id !== branchId);
      const updatedMessage = {
        ...message,
        branches: updatedBranches,
        updatedAt: new Date(),
        // If we're deleting the active branch, switch to another branch
        activeBranchId: message.activeBranchId === branchId ? updatedBranches[0].id : message.activeBranchId
      };
      
      this.messages.set(messageId, updatedMessage);
      
      await this.logConversationEvent(conversationId, 'message_branch_deleted', { 
        messageId,
        branchId,
        conversationId,
        deletedByUserId: actionUserId
      });
      
      // Still need to cascade delete messages that reply to this specific branch
      const descendantMessages = this.findDescendantMessages(messageId, branchId);
      deletedMessageIds.push(...descendantMessages);
      
      for (const msgId of [...descendantMessages].reverse()) {
        const msg = this.messages.get(msgId);
        if (msg) {
          this.messages.delete(msgId);
          const convMessages = this.conversationMessages.get(msg.conversationId);
          if (convMessages) {
            const index = convMessages.indexOf(msgId);
            if (index > -1) {
              convMessages.splice(index, 1);
            }
          }
          
          await this.logConversationEvent(conversationId, 'message_deleted', { 
            messageId: msgId,
            conversationId,
            deletedByUserId: actionUserId
          });
        }
      }
    }

    await this.updateConversationTimestamp(conversationId, conversationOwnerUserId);
    
    return deletedMessageIds;
  }
  
  private findDescendantMessages(messageId: string, branchId: string): string[] {
    const descendants: string[] = [];
    const conversation = Array.from(this.messages.values()).find(m => m.id === messageId)?.conversationId;
    
    if (!conversation) return descendants;
    
    const allMessages = Array.from(this.messages.values())
      .filter(m => m.conversationId === conversation)
      .sort((a, b) => a.order - b.order);
    
    // Find the index of the current message
    const currentIndex = allMessages.findIndex(m => m.id === messageId);
    if (currentIndex === -1) return descendants;
    
    // Track which branch path we're following
    let currentBranchId = branchId;
    
    // Look at all messages after this one
    for (let i = currentIndex + 1; i < allMessages.length; i++) {
      const msg = allMessages[i];
      
      // Check if any branch of this message has parentBranchId matching our current branch
      const matchingBranch = msg.branches.find(b => b.parentBranchId === currentBranchId);
      
      if (matchingBranch) {
        descendants.push(msg.id);
        // Update the branch we're following to this message's active branch
        currentBranchId = msg.activeBranchId;
      } else {
        // If no branch continues from our current branch, stop looking
        break;
      }
    }
    
    return descendants;
  }

  /**
   * Topologically sort messages so parents come before children.
   * This ensures correct processing when order numbers don't reflect tree structure.
   */
  private sortMessagesByTreeOrder(messages: Message[]): Message[] {
    if (messages.length === 0) return [];
    
    // Build a map of branch ID -> message index
    const branchToMsgIndex = new Map<string, number>();
    for (let i = 0; i < messages.length; i++) {
      for (const branch of messages[i].branches) {
        branchToMsgIndex.set(branch.id, i);
      }
    }
    
    // Topological sort
    const sortedIndices: number[] = [];
    const visited = new Set<number>();
    const visiting = new Set<number>();
    
    const visit = (msgIndex: number): void => {
      if (visited.has(msgIndex)) return;
      if (visiting.has(msgIndex)) return; // Cycle detected, skip
      
      visiting.add(msgIndex);
      const msg = messages[msgIndex];
      
      // Visit all parents first
      for (const branch of msg.branches) {
        if (branch.parentBranchId && branch.parentBranchId !== 'root') {
          const parentMsgIndex = branchToMsgIndex.get(branch.parentBranchId);
          if (parentMsgIndex !== undefined && parentMsgIndex !== msgIndex) {
            visit(parentMsgIndex);
          }
        }
      }
      
      visiting.delete(msgIndex);
      visited.add(msgIndex);
      sortedIndices.push(msgIndex);
    };
    
    // Visit all messages
    for (let i = 0; i < messages.length; i++) {
      visit(i);
    }
    
    // Return messages in sorted order
    return sortedIndices.map(i => messages[i]);
  }

  async getConversationMessages(conversationId: string, conversationOwnerUserId: string): Promise<Message[]> {
    await this.loadUser(conversationOwnerUserId);
    await this.loadConversation(conversationId, conversationOwnerUserId);
    const messageIds = this.conversationMessages.get(conversationId) || [];
    const messages = messageIds
      .map(id => this.messages.get(id))
      .filter((msg): msg is Message => msg !== undefined && msg.branches.length > 0); // Filter out messages with no branches
    
    // Only log if there's a potential issue
    if (messageIds.length !== messages.length) {
      console.warn(`Message mismatch for conversation ${conversationId}: ${messageIds.length} IDs but only ${messages.length} messages found (some may have no branches)`);
    }
    
    // Sort by tree order (parents before children) instead of order field
    // This handles cases where order numbers don't reflect tree structure
    return this.sortMessagesByTreeOrder(messages);
  }

  async getMessage(messageId: string, conversationId: string, conversationOwnerUserId: string): Promise<Message | null> {
    return await this.tryLoadAndVerifyMessage(messageId, conversationId, conversationOwnerUserId);
  }

  /**
   * Get event history for a conversation
   */
  async getConversationEvents(conversationId: string, conversationOwnerUserId: string): Promise<any[]> {
    await this.loadUser(conversationOwnerUserId);
    await this.loadConversation(conversationId, conversationOwnerUserId);
    
    // Load events from the conversation event store
    const events = await this.conversationEventStore.loadEvents(conversationId);
    
    // Build index of message_created events by messageId for looking up deleted message data
    const messageCreatedByIdMap = new Map<string, any>();
    // Track branches added after message creation, keyed by messageId
    const additionalBranchesByMessageId = new Map<string, any[]>();
    // Also track branches by branchId for looking up deleted branches
    const branchByIdMap = new Map<string, { messageId: string; branch: any }>();
    
    for (const event of events) {
      if (event.type === 'message_created' && event.data?.id) {
        messageCreatedByIdMap.set(event.data.id, event.data);
        // Index branches from message_created
        for (const branch of event.data.branches || []) {
          branchByIdMap.set(branch.id, { messageId: event.data.id, branch });
        }
      }
      if (event.type === 'message_branch_added' && event.data?.branch) {
        // Index branches from message_branch_added
        branchByIdMap.set(event.data.branch.id, { messageId: event.data.messageId, branch: event.data.branch });
        // Also track additional branches per message for full message reconstruction
        const messageId = event.data.messageId;
        if (!additionalBranchesByMessageId.has(messageId)) {
          additionalBranchesByMessageId.set(messageId, []);
        }
        additionalBranchesByMessageId.get(messageId)!.push(event.data.branch);
      }
    }
    
    // Enrich events with user info where available
    const enrichedEvents = await Promise.all(events.map(async (event: any) => {
      const enriched: any = {
        type: event.type,
        timestamp: event.timestamp,
        data: event.data
      };
      
      // Try to get user info from various possible fields
      // Check both top-level and nested in branches[0] for message_created events
      // Also check branch.sentByUserId for message_branch_added events
      const userId = event.data?.sentByUserId || 
                     event.data?.deletedByUserId || 
                     event.data?.editedByUserId ||
                     event.data?.userId ||
                     event.data?.triggeredByUserId ||
                     event.data?.branches?.[0]?.sentByUserId ||
                     event.data?.branch?.sentByUserId;
      if (userId) {
        const user = await this.getUserById(userId);
        enriched.userName = user?.name || 'Unknown';
        enriched.userId = userId;
      }
      
      // For message_created events, include message role, branch, and participant info
      if (event.type === 'message_created' && event.data?.branches?.[0]) {
        enriched.role = event.data.branches[0].role;
        enriched.messageId = event.data.id;
        enriched.branchId = event.data.branches[0].id;
        if (event.data.branches[0].participantId) {
          const participant = this.participants.get(event.data.branches[0].participantId);
          enriched.participantName = participant?.name;
        }
      }
      
      // For message_branch_added events, include branch info
      if (event.type === 'message_branch_added' && event.data?.branch) {
        enriched.messageId = event.data.messageId;
        enriched.branchId = event.data.branch.id;
        enriched.role = event.data.branch.role;
        if (event.data.branch.participantId) {
          const participant = this.participants.get(event.data.branch.participantId);
          enriched.participantName = participant?.name;
        }
      }
      
      // For message_deleted events, include the message ID and original message data
      if (event.type === 'message_deleted') {
        const messageId = event.data?.messageId || event.data?.id;
        enriched.messageId = messageId;
        
        // Look up original message from message_created event and merge in any additional branches
        const baseMessage = messageCreatedByIdMap.get(messageId);
        if (baseMessage) {
          const additionalBranches = additionalBranchesByMessageId.get(messageId) || [];
          if (additionalBranches.length > 0) {
            // Merge additional branches into the message for full restoration
            enriched.originalMessage = {
              ...baseMessage,
              branches: [...(baseMessage.branches || []), ...additionalBranches]
            };
          } else {
            enriched.originalMessage = baseMessage;
          }
        }
      }
      
      // For message_branch_deleted events, include the original branch data
      if (event.type === 'message_branch_deleted') {
        const branchId = event.data?.branchId;
        enriched.messageId = event.data?.messageId;
        enriched.branchId = branchId;
        
        // Look up original branch
        const branchInfo = branchByIdMap.get(branchId);
        if (branchInfo) {
          enriched.originalBranch = branchInfo.branch;
        }
      }
      
      return enriched;
    }));
    
    return enrichedEvents;
  }

  // Get conversation archive with all branches and orphan/deleted status for debugging
  async getConversationArchive(conversationId: string): Promise<{
    messages: Array<{
      id: string;
      order: number;
      branches: Array<{
        id: string;
        parentBranchId: string | null;
        content: string;
        role: string;
        createdAt: string;
        isActive: boolean;
        isOrphan: boolean;
        isDeleted: boolean;
        model?: string;
      }>;
    }>;
    stats: {
      totalMessages: number;
      totalBranches: number;
      orphanedBranches: number;
      deletedBranches: number;
      rootBranches: number;
    };
  }> {
    // Load raw events from the conversation event store
    const events = await this.conversationEventStore.loadEvents(conversationId);
    
    // Process events to build complete picture
    const messagesMap = new Map<string, {
      id: string;
      order: number;
      activeBranchId: string;
      branches: Map<string, {
        id: string;
        parentBranchId: string | null;
        content: string;
        role: string;
        createdAt: string;
        model?: string;
        isDeleted: boolean;
      }>;
      isDeleted: boolean;
    }>();
    
    const deletedBranchIds = new Set<string>();
    const deletedMessageIds = new Set<string>();
    
    for (const event of events) {
      const data = event.data as any;
      
      if (event.type === 'message_created') {
        const branches = new Map();
        for (const b of data.branches || []) {
          branches.set(b.id, {
            id: b.id,
            parentBranchId: b.parentBranchId || null,
            content: b.content || '',
            role: b.role,
            createdAt: b.createdAt,
            model: b.model,
            isDeleted: false,
          });
        }
        messagesMap.set(data.id, {
          id: data.id,
          order: data.order ?? 0,
          activeBranchId: data.activeBranchId,
          branches,
          isDeleted: false,
        });
      } else if (event.type === 'message_branch_added') {
        const msg = messagesMap.get(data.messageId);
        if (msg && data.branch) {
          msg.branches.set(data.branch.id, {
            id: data.branch.id,
            parentBranchId: data.branch.parentBranchId || null,
            content: data.branch.content || '',
            role: data.branch.role,
            createdAt: data.branch.createdAt,
            model: data.branch.model,
            isDeleted: false,
          });
        }
      } else if (event.type === 'active_branch_changed') {
        const msg = messagesMap.get(data.messageId);
        if (msg) {
          msg.activeBranchId = data.branchId;
        }
      } else if (event.type === 'message_deleted') {
        deletedMessageIds.add(data.messageId);
        const msg = messagesMap.get(data.messageId);
        if (msg) {
          msg.isDeleted = true;
          for (const [bid] of msg.branches) {
            deletedBranchIds.add(bid);
          }
        }
      } else if (event.type === 'message_branch_deleted') {
        deletedBranchIds.add(data.branchId);
        const msg = messagesMap.get(data.messageId);
        if (msg) {
          const branch = msg.branches.get(data.branchId);
          if (branch) {
            branch.isDeleted = true;
          }
        }
      } else if (event.type === 'message_content_updated') {
        const msg = messagesMap.get(data.messageId);
        if (msg) {
          const branch = msg.branches.get(data.branchId);
          if (branch) {
            branch.content = data.content;
          }
        }
      }
    }
    
    // Build set of all existing (non-deleted) branch IDs
    const existingBranchIds = new Set<string>();
    for (const [, msg] of messagesMap) {
      if (!msg.isDeleted) {
        for (const [bid, branch] of msg.branches) {
          if (!branch.isDeleted) {
            existingBranchIds.add(bid);
          }
        }
      }
    }
    
    // Build result with orphan status
    const result: Array<{
      id: string;
      order: number;
      branches: Array<{
        id: string;
        parentBranchId: string | null;
        content: string;
        role: string;
        createdAt: string;
        isActive: boolean;
        isOrphan: boolean;
        isDeleted: boolean;
        model?: string;
      }>;
    }> = [];
    
    let orphanedCount = 0;
    let deletedCount = 0;
    let rootCount = 0;
    let totalBranches = 0;
    
    for (const [, msg] of messagesMap) {
      const branchesArray = [];
      for (const [bid, branch] of msg.branches) {
        totalBranches++;
        
        // Check if orphan: parent exists but is deleted or doesn't exist
        const isOrphan = branch.parentBranchId !== null && 
          !existingBranchIds.has(branch.parentBranchId);
        
        if (isOrphan) orphanedCount++;
        if (branch.isDeleted) deletedCount++;
        if (branch.parentBranchId === null) rootCount++;
        
        branchesArray.push({
          id: bid,
          parentBranchId: branch.parentBranchId,
          content: branch.content,
          role: branch.role,
          createdAt: branch.createdAt,
          isActive: bid === msg.activeBranchId,
          isOrphan,
          isDeleted: branch.isDeleted || msg.isDeleted,
          model: branch.model,
        });
      }
      
      result.push({
        id: msg.id,
        order: msg.order,
        branches: branchesArray,
      });
    }
    
    // Sort by order
    result.sort((a, b) => a.order - b.order);
    
    return {
      messages: result,
      stats: {
        totalMessages: result.length,
        totalBranches,
        orphanedBranches: orphanedCount,
        deletedBranches: deletedCount,
        rootBranches: rootCount,
      },
    };
  }

  async tryLoadAndVerifyParticipant(participantId: string, conversationOwnerUserId: string) : Promise<Participant | null> {
    await this.loadUser(conversationOwnerUserId); // participant data is stored in user files
    const participant = this.participants.get(participantId);
    if (!participant) return null;
    const conversation = this.conversations.get(participant.conversationId);
    if (!conversation) return null;
    if (conversation.userId != conversationOwnerUserId) {
      console.warn(`Mismatched participant.conversation.userId ${conversation.userId} and provided conversationOwnerUserId ${conversationOwnerUserId}`);
      return null;
    }
    return participant;
  }
  
  // Participant methods
  async createParticipant(
    conversationId: string, 
    conversationOwnerUserId: string,
    name: string, 
    type: 'user' | 'assistant', 
    model?: string,
    systemPrompt?: string,
    settings?: any,
    contextManagement?: any,
    participantUserId?: string // The user who "owns" this participant (for collaborative user participants)
  ): Promise<Participant> {
    await this.loadUser(conversationOwnerUserId);
    const participant: Participant = {
      id: uuidv4(),
      conversationId,
      name,
      type,
      userId: participantUserId,
      model,
      systemPrompt,
      settings,
      contextManagement,
      isActive: true
    };
    
    this.participants.set(participant.id, participant);
    
    const convParticipants = this.conversationParticipants.get(conversationId) || [];
    convParticipants.push(participant.id);
    this.conversationParticipants.set(conversationId, convParticipants);

    const conversation = this.conversations.get(conversationId);
    if (conversation) {
      await this.logUserEvent(conversation.userId, 'participant_created', { participant });
    }
    
    return participant;
  }
  
  async getConversationParticipants(conversationId: string, conversationOwnerUserId: string): Promise<Participant[]> {
    await this.loadUser(conversationOwnerUserId);
    const participantIds = this.conversationParticipants.get(conversationId) || [];
    const participants = participantIds
      .map(id => this.participants.get(id))
      .filter((p): p is Participant => p !== undefined);
    
    // Only log in debug mode
    if (process.env.LOG_DEBUG === 'true') {
      console.log(`[Database] getConversationParticipants for ${conversationId}:`, participants.map(p => ({ id: p.id, name: p.name, model: p.model })));
    }

    return participants;
  }
  
  async getParticipant(participantId: string, conversationOwnerUserId: string): Promise<Participant | null> {
    return await this.tryLoadAndVerifyParticipant(participantId, conversationOwnerUserId);
  }
  
  async updateParticipant(participantId: string, conversationOwnerUserId: string, updates: Partial<Participant>): Promise<Participant | null> {
    const participant = await this.tryLoadAndVerifyParticipant(participantId, conversationOwnerUserId);
    if (!participant) return null;
    
    console.log(`[Database] updateParticipant ${participantId}:`);
    console.log('  Old model:', participant.model);
    console.log('  Updates:', updates);
    
    const updated = {
      ...participant,
      ...updates
    };
    
    console.log('  New model:', updated.model);
    
    this.participants.set(participantId, updated);
    console.log('[Database] ✅ Participant updated in memory map');
  
    await this.logUserEvent(conversationOwnerUserId, 'participant_updated', { participantId, updates });
    console.log('[Database] ✅ Event logged');
    
    return updated;
  }
  
  async deleteParticipant(participantId: string, conversationOwnerUserId: string): Promise<boolean> {
    const participant = await this.tryLoadAndVerifyParticipant(participantId, conversationOwnerUserId);
    if (!participant) return false;
    
    this.participants.delete(participantId);
    
    const convParticipants = this.conversationParticipants.get(participant.conversationId);
    if (convParticipants) {
      const index = convParticipants.indexOf(participantId);
      if (index > -1) {
        convParticipants.splice(index, 1);
      }
    }
    
    await this.logUserEvent(conversationOwnerUserId, 'participant_deleted', { participantId, conversationId: participant.conversationId });

    return true;
  }

  // Export/Import functionality
  async exportConversation(conversationId: string, conversationOwnerUserId: string): Promise<any> {
    const conversation = await this.tryLoadAndVerifyConversation(conversationId, conversationOwnerUserId);
    if (!conversation) return null;

    const messages = await this.getConversationMessages(conversationId, conversationOwnerUserId);
    const participants = await this.getConversationParticipants(conversationId, conversationOwnerUserId);

    return {
      conversation,
      messages,
      participants,
      exportedAt: new Date(),
      version: '1.0' // Version for future compatibility
    };
  }

  // Metrics methods
  
  /**
   * Sanitize numeric fields in metrics to prevent NaN contamination
   */
  private sanitizeMetrics(metrics: MetricsData): MetricsData {
    const safeNumber = (val: any): number => {
      const num = Number(val);
      return Number.isFinite(num) ? num : 0;
    };
    
    return {
      ...metrics,
      inputTokens: safeNumber(metrics.inputTokens),
      outputTokens: safeNumber(metrics.outputTokens),
      cachedTokens: safeNumber(metrics.cachedTokens),
      cost: safeNumber(metrics.cost),
      cacheSavings: safeNumber(metrics.cacheSavings),
      responseTime: safeNumber(metrics.responseTime),
    };
  }
  
  async addMetrics(conversationId: string, conversationOwnerUserId: string, metrics: MetricsData): Promise<void> {

    const conversation = await this.tryLoadAndVerifyConversation(conversationId, conversationOwnerUserId);
    if (!conversation) return;

    if (!this.conversationMetrics.has(conversationId)) {
      this.conversationMetrics.set(conversationId, []);
    }

    // Sanitize metrics to prevent NaN/undefined from corrupting totals
    const sanitizedMetrics = this.sanitizeMetrics(metrics);
    
    const convMetrics = this.conversationMetrics.get(conversationId)!;
    convMetrics.push(sanitizedMetrics);

    // Store event (with sanitized metrics to prevent NaN in persisted data)
    await this.logUserEvent(conversationOwnerUserId, 'metrics_added', { conversationId, metrics: sanitizedMetrics });

    // Check if user has their own API key for this provider - if so, skip burning credits
    const modelLoader = ModelLoader.getInstance();
    const model = await modelLoader.getModelById(metrics.model, conversationOwnerUserId);
    if (model) {
      const userApiKeys = await this.getUserApiKeys(conversationOwnerUserId);
      const hasProviderKey = userApiKeys.some(key => key.provider === model.provider);
      if (hasProviderKey) {
        console.log(`[Credits] User ${conversationOwnerUserId} has custom ${model.provider} API key, skipping credit burn`);
        return;
      }
    }

    const burnAmount = Math.max(Number(metrics.cost) || 0, 0);
    this.ensureGrantContainers(conversationOwnerUserId);
    const applicableCurrencies = await this.getApplicableGrantCurrencies(metrics.model, conversationOwnerUserId);
    const totals = this.userGrantTotals.get(conversationOwnerUserId)!;
    let burnCurrency = applicableCurrencies.find(currency => Number(totals.get(currency) || 0) > 0);
    if (!burnCurrency) {
      burnCurrency = applicableCurrencies[applicableCurrencies.length - 1] || 'credit';
    }
    await this.recordGrantInfo({
      id: uuidv4(),
      time: new Date().toISOString(),
      type: 'burn',
      amount: burnAmount,
      fromUserId: conversationOwnerUserId,
      causeId: metrics.timestamp,
      reason: `Model usage (${metrics.model})`,
      currency: burnCurrency,
      details: metrics.details
    });
  }
  
  async getConversationMetrics(conversationId: string, conversationOwnerUserId: string): Promise<MetricsData[]> {
    const conversation = await this.tryLoadAndVerifyConversation(conversationId, conversationOwnerUserId);
    if (!conversation) return [];
    return this.conversationMetrics.get(conversationId) || [];
  }
  
  async getConversationMetricsSummary(conversationId: string, conversationOwnerUserId: string): Promise<{
    messageCount: number;
    perModelMetrics: Map<string, ModelConversationMetrics>;
    lastCompletion?: MetricsData;
    totals: TotalsMetrics;
    totalTreeTokens?: number; // Total size of ALL branches in conversation tree
  } | null> {
    const metrics = await this.getConversationMetrics(conversationId, conversationOwnerUserId);
    const messages = await this.getConversationMessages(conversationId, conversationOwnerUserId);
    const participants = await this.getConversationParticipants(conversationId, conversationOwnerUserId);
    
    const perModelMetrics = new Map<string, ModelConversationMetrics>(
      participants
        .filter(p => typeof p.model === 'string' && p.model.length > 0 && p.type == "assistant")  // only the ones with a model
        .map(p => [
          p.model as string,
          ModelConversationMetricsSchema.parse({
            participant: p,
            contextManagement: p.contextManagement
          })
        ])
    );
    const totals = TotalsMetricsSchema.parse({
      completionCount: metrics.length
    });
    
    // Helper to safely add numbers (handles NaN/undefined from legacy data)
    const safeAdd = (a: number, b: any): number => {
      const num = Number(b);
      return Number.isFinite(num) ? a + num : a;
    };
    
    for (const metric of metrics) {
      totals.inputTokens = safeAdd(totals.inputTokens, metric.inputTokens);
      totals.outputTokens = safeAdd(totals.outputTokens, metric.outputTokens);
      totals.cachedTokens = safeAdd(totals.cachedTokens, metric.cachedTokens);
      totals.totalCost = safeAdd(totals.totalCost, metric.cost);
      totals.totalSavings = safeAdd(totals.totalSavings, metric.cacheSavings);
      const modelMetrics = perModelMetrics.get(metric.model);
      if (modelMetrics) {
        modelMetrics.lastCompletion = metric;
        modelMetrics.totals.inputTokens = safeAdd(modelMetrics.totals.inputTokens, metric.inputTokens);
        modelMetrics.totals.outputTokens = safeAdd(modelMetrics.totals.outputTokens, metric.outputTokens);
        modelMetrics.totals.cachedTokens = safeAdd(modelMetrics.totals.cachedTokens, metric.cachedTokens);
        modelMetrics.totals.totalCost = safeAdd(modelMetrics.totals.totalCost, metric.cost);
        modelMetrics.totals.completionCount += 1;
      }
    }
    
    // Calculate total tree size: all content in all branches of all messages
    let totalTreeTokens = 0;
    let totalBranches = 0;
    for (const message of messages) {
      for (const branch of message.branches) {
        const branchTokens = Math.ceil(branch.content.length / 4);
        totalTreeTokens += branchTokens;
        totalBranches++;
      }
    }
    
    console.log(`[Database] Conversation tree size: ${messages.length} messages, ${totalBranches} branches, ${totalTreeTokens} tokens`);
    
    return {
      messageCount: messages.length,
      perModelMetrics: perModelMetrics,
      lastCompletion: metrics[metrics.length-1],
      totals: totals,
      totalTreeTokens
    }
  }

  // Share management methods
  async createShare(
    conversationId: string,
    conversationOwnerUserId: string,
    shareType: 'branch' | 'tree',
    branchId?: string,
    settings?: Partial<SharedConversation['settings']>,
    expiresAt?: Date
  ): Promise<SharedConversation> {
    // Verify the user owns the conversation
    const conversation = await this.tryLoadAndVerifyConversation(conversationId, conversationOwnerUserId);
    if (!conversation) {
      throw new Error('Conversation not found or unauthorized');
    }
    
    const share = await this.sharesStore.createShare(
      conversationId,
      conversationOwnerUserId,
      shareType,
      branchId,
      settings,
      expiresAt
    );
    
    // Persist the share creation event
    const event: Event = {
      timestamp: new Date(),
      type: 'share_created',
      data: share
    };
    await this.eventStore.appendEvent(event);
    
    return share;
  }
  
  async getShareByToken(token: string): Promise<SharedConversation | null> {
    return this.sharesStore.getShareByToken(token);
  }
  
  async getSharesByUser(userId: string): Promise<SharedConversation[]> {
    return this.sharesStore.getSharesByUser(userId);
  }
  
  async deleteShare(id: string, userId: string): Promise<boolean> {
    const deleted = await this.sharesStore.deleteShare(id, userId);
    
    if (deleted) {
      // Persist the share deletion event
      const event: Event = {
        timestamp: new Date(),
        type: 'share_deleted',
        data: { id }
      };
      await this.eventStore.appendEvent(event);
    }
    
    return deleted;
  }

  // ==========================================
  // Collaboration (User-to-User Sharing) Methods
  // ==========================================

  /**
   * Share a conversation with another user
   */
  async createCollaborationShare(
    conversationId: string,
    sharedWithEmail: string,
    sharedByUserId: string,
    permission: SharePermission
  ): Promise<ConversationShare | null> {
    // Find the user by email
    const targetUser = await this.getUserByEmail(sharedWithEmail);
    if (!targetUser) {
      console.log(`[Collaboration] User not found with email: ${sharedWithEmail}`);
      return null;
    }
    
    // Check if already shared with this user
    if (this.collaborationStore.hasExistingShare(conversationId, targetUser.id)) {
      console.log(`[Collaboration] Already shared with user: ${targetUser.id}`);
      return null;
    }
    
    // Verify the conversation exists and sharer has access
    const conversation = await this.getConversation(conversationId, sharedByUserId);
    if (!conversation) {
      console.log(`[Collaboration] Conversation not found or no access: ${conversationId}`);
      return null;
    }
    
    // Create the share
    const { share, eventData } = this.collaborationStore.createShare(
      conversationId,
      targetUser.id,
      sharedWithEmail,
      sharedByUserId,
      permission
    );
    
    // Persist the event
    await this.eventStore.appendEvent({
      timestamp: new Date(),
      ...eventData
    });
    
    // Create a user participant for the invited user (if they have edit/collaborator permission)
    if (permission === 'editor' || permission === 'collaborator') {
      // Get the target user's display name
      const invitedUserName = targetUser.name || sharedWithEmail.split('@')[0];
      
      // Create participant for the invited user - use conversation owner's userId for loading
      await this.createParticipant(
        conversationId,
        conversation.userId, // Load under conversation owner's account
        invitedUserName,
        'user',
        undefined, // model
        undefined, // systemPrompt
        undefined, // settings
        undefined, // contextManagement
        targetUser.id // participantUserId - the invited user "owns" this participant
      );
      
      console.log(`[Collaboration] Created participant for invited user ${targetUser.id} in conversation ${conversationId}`);
    }
    
    console.log(`[Collaboration] Shared conversation ${conversationId} with ${sharedWithEmail} (${permission})`);
    return share;
  }

  /**
   * Update collaboration share permission
   */
  async updateCollaborationShare(
    shareId: string,
    permission: SharePermission,
    updatedByUserId: string
  ): Promise<ConversationShare | null> {
    const { share, eventData } = this.collaborationStore.updateSharePermission(
      shareId,
      permission,
      updatedByUserId
    );
    
    if (share && eventData) {
      await this.eventStore.appendEvent({
        timestamp: new Date(),
        ...eventData
      });
      console.log(`[Collaboration] Updated share ${shareId} to ${permission}`);
    }
    
    return share;
  }

  /**
   * Revoke a collaboration share
   */
  async revokeCollaborationShare(
    shareId: string,
    revokedByUserId: string
  ): Promise<boolean> {
    const { success, eventData } = this.collaborationStore.revokeShare(shareId, revokedByUserId);
    
    if (success && eventData) {
      await this.eventStore.appendEvent({
        timestamp: new Date(),
        ...eventData
      });
      console.log(`[Collaboration] Revoked share ${shareId}`);
    }
    
    return success;
  }

  /**
   * Get all shares for a conversation (who has access)
   */
  getCollaborationSharesForConversation(conversationId: string): ConversationShare[] {
    return this.collaborationStore.getSharesForConversation(conversationId);
  }

  /**
   * Get all conversations shared with a user
   */
  getConversationsSharedWithUser(userId: string): ConversationShare[] {
    return this.collaborationStore.getSharesForUser(userId);
  }

  /**
   * Get user's permission level for a conversation (null if no access)
   */
  getUserCollaborationPermission(conversationId: string, userId: string): SharePermission | null {
    return this.collaborationStore.getUserPermission(conversationId, userId);
  }

  /**
   * Check if user can access conversation (owner or has share)
   */
  async canUserAccessConversation(conversationId: string, userId: string): Promise<{ canAccess: boolean; isOwner: boolean; permission: SharePermission | null }> {
    // First check if owner
    const conversation = this.conversations.get(conversationId);
    if (conversation && conversation.userId === userId) {
      return { canAccess: true, isOwner: true, permission: 'editor' }; // Owner has full access
    }
    
    // Check collaboration shares
    const permission = this.collaborationStore.getUserPermission(conversationId, userId);
    return { 
      canAccess: permission !== null, 
      isOwner: false, 
      permission 
    };
  }

  /**
   * Check if user can chat in conversation
   */
  async canUserChatInConversation(conversationId: string, userId: string): Promise<boolean> {
    const { canAccess, isOwner, permission } = await this.canUserAccessConversation(conversationId, userId);
    if (!canAccess) return false;
    if (isOwner) return true;
    return permission !== null && canChat(permission);
  }

  /**
   * Check if user can delete messages in conversation
   */
  async canUserDeleteInConversation(conversationId: string, userId: string): Promise<boolean> {
    const { canAccess, isOwner, permission } = await this.canUserAccessConversation(conversationId, userId);
    if (!canAccess) return false;
    if (isOwner) return true;
    return permission !== null && canDelete(permission);
  }

  // ==========================================
  // Collaboration Invite Link Methods
  // ==========================================

  /**
   * Create an invite link for a conversation
   */
  async createCollaborationInvite(
    conversationId: string,
    createdByUserId: string,
    permission: SharePermission,
    options?: {
      label?: string;
      expiresInHours?: number;
      maxUses?: number;
    }
  ): Promise<any> {
    const { invite, eventData } = this.collaborationStore.createInvite(
      conversationId,
      createdByUserId,
      permission,
      options
    );
    
    await this.eventStore.appendEvent({
      timestamp: new Date(),
      ...eventData
    });
    
    console.log(`[Collaboration] Created invite link for conversation ${conversationId}`);
    return invite;
  }

  /**
   * Get invite by token (for claiming)
   */
  async getCollaborationInviteByToken(token: string): Promise<any> {
    return this.collaborationStore.getInviteByToken(token);
  }

  /**
   * Get invites for a conversation
   */
  async getCollaborationInvitesForConversation(conversationId: string): Promise<any[]> {
    return this.collaborationStore.getInvitesForConversation(conversationId);
  }

  /**
   * Claim an invite (join the conversation)
   */
  async claimCollaborationInvite(token: string, userId: string): Promise<{ 
    success: boolean; 
    error?: string; 
    conversationId?: string; 
    permission?: SharePermission 
  }> {
    const invite = this.collaborationStore.getInviteByToken(token);
    if (!invite) {
      return { success: false, error: 'Invite not found or expired' };
    }
    
    // Check if user already has access
    const existingAccess = await this.canUserAccessConversation(invite.conversationId, userId);
    if (existingAccess.canAccess) {
      return { success: false, error: 'You already have access to this conversation' };
    }
    
    // Can't claim your own invite
    if (invite.createdByUserId === userId) {
      return { success: false, error: 'Cannot claim your own invite' };
    }
    
    // Load the invite creator's data to ensure the conversation is in memory
    await this.loadUser(invite.createdByUserId);
    
    // Get conversation to find owner
    const conversation = this.conversations.get(invite.conversationId);
    if (!conversation) {
      return { success: false, error: 'Conversation not found' };
    }
    
    // Get user info for the share
    const claimingUser = await this.getUserById(userId);
    if (!claimingUser) {
      return { success: false, error: 'User not found' };
    }
    
    // Create collaboration share for the user
    const { share, eventData } = this.collaborationStore.createShare(
      invite.conversationId,
      userId,
      claimingUser.email || '',
      invite.createdByUserId,
      invite.permission
    );
    
    await this.eventStore.appendEvent({
      timestamp: new Date(),
      ...eventData
    });
    
    // Create user participant for the claiming user (if they have edit/collaborator permission)
    if (invite.permission === 'editor' || invite.permission === 'collaborator') {
      const userName = claimingUser.name || claimingUser.email?.split('@')[0] || 'User';
      
      await this.createParticipant(
        invite.conversationId,
        conversation.userId,
        userName,
        'user',
        undefined,
        undefined,
        undefined,
        undefined,
        userId
      );
    }
    
    // Increment invite use count
    const { eventData: useEventData } = this.collaborationStore.useInvite(invite.id);
    if (useEventData) {
      await this.eventStore.appendEvent({
        timestamp: new Date(),
        ...useEventData
      });
    }
    
    console.log(`[Collaboration] User ${userId} claimed invite for conversation ${invite.conversationId}`);
    
    return {
      success: true,
      conversationId: invite.conversationId,
      permission: invite.permission
    };
  }

  /**
   * Delete an invite
   */
  async deleteCollaborationInvite(inviteId: string, deletedByUserId: string): Promise<boolean> {
    const { success, eventData } = this.collaborationStore.deleteInvite(inviteId, deletedByUserId);
    
    if (success && eventData) {
      await this.eventStore.appendEvent({
        timestamp: new Date(),
        ...eventData
      });
    }
    
    return success;
  }

  /**
   * Get public info about a conversation (limited data for invite pages)
   */
  async getConversationPublicInfo(conversationId: string): Promise<{ title: string } | null> {
    const conversation = this.conversations.get(conversationId);
    if (!conversation) return null;
    return { title: conversation.title };
  }

  /**
   * Get user display name
   */
  async getUserDisplayName(userId: string): Promise<string> {
    const user = await this.getUserById(userId);
    return user?.name || 'Unknown User';
  }

  // Bookmark methods
  async createOrUpdateBookmark(
    conversationId: string,
    messageId: string,
    branchId: string,
    label: string
  ): Promise<Bookmark> {
    const key = `${messageId}-${branchId}`;
    const existingBookmarkId = this.branchBookmarks.get(key);

    if (existingBookmarkId) {
      // Update existing bookmark
      const existingBookmark = this.bookmarks.get(existingBookmarkId);
      if (existingBookmark) {
        const updated = { ...existingBookmark, label };
        this.bookmarks.set(existingBookmarkId, updated);

        this.logEvent('bookmark_updated', {
          bookmarkId: existingBookmarkId,
          label
        });

        return updated;
      }
    }

    // Create new bookmark
    const bookmark: Bookmark = {
      id: uuidv4(),
      conversationId,
      messageId,
      branchId,
      label,
      createdAt: new Date()
    };

    this.bookmarks.set(bookmark.id, bookmark);
    this.branchBookmarks.set(key, bookmark.id);

    this.logEvent('bookmark_created', { bookmark });

    return bookmark;
  }

  async deleteBookmark(messageId: string, branchId: string): Promise<boolean> {
    const key = `${messageId}-${branchId}`;
    const bookmarkId = this.branchBookmarks.get(key);

    if (!bookmarkId) {
      return false;
    }

    this.bookmarks.delete(bookmarkId);
    this.branchBookmarks.delete(key);

    this.logEvent('bookmark_deleted', {
      bookmarkId,
      messageId,
      branchId
    });

    return true;
  }

  async getConversationBookmarks(conversationId: string): Promise<Bookmark[]> {
    return Array.from(this.bookmarks.values())
      .filter(bookmark => bookmark.conversationId === conversationId);
  }

  async getBookmarkForBranch(messageId: string, branchId: string): Promise<Bookmark | null> {
    const key = `${messageId}-${branchId}`;
    const bookmarkId = this.branchBookmarks.get(key);
    return bookmarkId ? this.bookmarks.get(bookmarkId) || null : null;
  }

  // User Model methods
  async createUserModel(userId: string, modelData: import('@deprecated-claude/shared').CreateUserModel): Promise<UserDefinedModel> {
    await this.loadUser(userId); // Ensure user data is loaded
    
    // Limit number of custom models per user
    const existingModels = await this.getUserModels(userId);
    if (existingModels.length >= 20) {
      throw new Error('Maximum number of custom models (20) reached');
    }

    // Resolve settings with validation
    let resolvedSettings = modelData.settings;
    if (!resolvedSettings) {
      // Default settings for user models - cap maxTokens at outputTokenLimit
      resolvedSettings = {
        temperature: 1.0,
        maxTokens: Math.min(4096, modelData.outputTokenLimit)
      };
    } else {
      // Validate provided maxTokens doesn't exceed outputTokenLimit
      resolvedSettings = {
        ...resolvedSettings,
        maxTokens: Math.min(resolvedSettings.maxTokens, modelData.outputTokenLimit)
      };
    }

    const model: UserDefinedModel = {
      id: uuidv4(),
      userId,
      ...modelData,
      supportsThinking: modelData.supportsThinking || false,
      supportsPrefill: modelData.supportsPrefill ?? false,
      hidden: false,
      settings: resolvedSettings,
      createdAt: new Date(),
      updatedAt: new Date()
    };

    this.userModels.set(model.id, model);
    
    const userModelIds = this.userModelsByUser.get(userId) || new Set();
    userModelIds.add(model.id);
    this.userModelsByUser.set(userId, userModelIds);

    await this.logUserEvent(userId, 'user_model_created', { model });

    return model;
  }

  async getUserModels(userId: string): Promise<UserDefinedModel[]> {
    await this.loadUser(userId); // Ensure user data is loaded
    const modelIds = this.userModelsByUser.get(userId) || new Set();
    return Array.from(modelIds)
      .map(id => this.userModels.get(id))
      .filter((model): model is UserDefinedModel => model !== undefined && !model.hidden);
  }

  async getUserModel(modelId: string, userId: string): Promise<UserDefinedModel | null> {
    await this.loadUser(userId); // Ensure user data is loaded
    const model = this.userModels.get(modelId);
    if (!model || model.userId !== userId) {
      return null;
    }
    return model;
  }

  async updateUserModel(modelId: string, userId: string, updates: import('@deprecated-claude/shared').UpdateUserModel): Promise<UserDefinedModel | null> {
    const model = await this.getUserModel(modelId, userId);
    if (!model) {
      return null;
    }

    const updatedModel = {
      ...model,
      ...updates,
      updatedAt: new Date()
    };

    this.userModels.set(modelId, updatedModel);

    await this.logUserEvent(userId, 'user_model_updated', { modelId, updates: { ...updates, updatedAt: updatedModel.updatedAt } });

    return updatedModel;
  }

  async deleteUserModel(modelId: string, userId: string): Promise<boolean> {
    const model = await this.getUserModel(modelId, userId);
    if (!model) {
      return false;
    }

    this.userModels.delete(modelId);
    
    const userModelIds = this.userModelsByUser.get(userId);
    if (userModelIds) {
      userModelIds.delete(modelId);
    }

    await this.logUserEvent(userId, 'user_model_deleted', { modelId, userId });

    return true;
  }

  // ============================================================================
  // Persona Methods
  // ============================================================================

  async createPersona(userId: string, request: CreatePersonaRequest): Promise<Persona> {
    const result = this.personaStore.createPersona(userId, request);
    await this.logUserEvent(userId, result.eventData.type, result.eventData.data);
    return result.persona;
  }

  async getPersona(personaId: string): Promise<Persona | undefined> {
    return this.personaStore.getPersona(personaId);
  }

  async getPersonasByOwner(userId: string): Promise<Persona[]> {
    return this.personaStore.getPersonasByOwner(userId);
  }

  async getPersonasSharedWithUser(userId: string): Promise<Array<{ persona: Persona; permission: PersonaPermission }>> {
    return this.personaStore.getPersonasSharedWithUser(userId);
  }

  async getUserAccessiblePersonas(userId: string): Promise<{
    owned: Persona[];
    shared: Array<{ persona: Persona; permission: PersonaPermission }>;
  }> {
    return {
      owned: this.personaStore.getPersonasByOwner(userId),
      shared: this.personaStore.getPersonasSharedWithUser(userId)
    };
  }

  getUserPermissionForPersona(userId: string, personaId: string): PersonaPermission | null {
    return this.personaStore.getUserPermissionForPersona(userId, personaId);
  }

  // Alias for convenience (reversed parameter order)
  getPersonaPermission(personaId: string, userId: string): PersonaPermission | null {
    return this.getUserPermissionForPersona(userId, personaId);
  }

  async updatePersona(personaId: string, userId: string, request: UpdatePersonaRequest): Promise<Persona | null> {
    // Check permission
    const permission = this.personaStore.getUserPermissionForPersona(userId, personaId);
    if (!permission || (permission !== 'owner' && permission !== 'editor')) {
      return null;
    }

    const result = this.personaStore.updatePersona(personaId, request);
    if (!result) return null;

    const persona = this.personaStore.getPersona(personaId);
    if (persona) {
      await this.logUserEvent(persona.ownerId, result.eventData.type, result.eventData.data);
    }
    return result.persona;
  }

  async archivePersona(personaId: string, userId: string): Promise<boolean> {
    // Check permission
    const permission = this.personaStore.getUserPermissionForPersona(userId, personaId);
    if (!permission || (permission !== 'owner' && permission !== 'editor')) {
      return false;
    }

    const result = this.personaStore.archivePersona(personaId);
    if (!result) return false;

    const persona = this.personaStore.getPersona(personaId);
    if (persona) {
      await this.logUserEvent(persona.ownerId, result.eventData.type, result.eventData.data);
    }
    return true;
  }

  async deletePersona(personaId: string, userId: string): Promise<boolean> {
    const persona = this.personaStore.getPersona(personaId);
    if (!persona) return false;

    // Only owner can delete
    if (persona.ownerId !== userId) return false;

    const result = this.personaStore.deletePersona(personaId);
    if (!result) return false;

    await this.logUserEvent(userId, result.eventData.type, result.eventData.data);
    return true;
  }

  // History Branch Methods

  getPersonaHeadBranch(personaId: string): PersonaHistoryBranch | undefined {
    return this.personaStore.getHeadBranch(personaId);
  }

  getPersonaHistoryBranches(personaId: string): PersonaHistoryBranch[] {
    return this.personaStore.getHistoryBranches(personaId);
  }

  async createPersonaHistoryBranch(
    personaId: string,
    userId: string,
    request: ForkHistoryBranchRequest
  ): Promise<PersonaHistoryBranch | null> {
    // Check permission
    const permission = this.personaStore.getUserPermissionForPersona(userId, personaId);
    if (!permission || permission === 'viewer') {
      return null;
    }

    const result = this.personaStore.createHistoryBranch(
      personaId,
      request.name,
      request.forkPointParticipationId
    );
    if (!result) return null;

    const persona = this.personaStore.getPersona(personaId);
    if (persona) {
      await this.logUserEvent(persona.ownerId, result.eventData.type, result.eventData.data);
    }
    return result.branch;
  }

  async setPersonaHeadBranch(personaId: string, userId: string, branchId: string): Promise<boolean> {
    // Check permission
    const permission = this.personaStore.getUserPermissionForPersona(userId, personaId);
    if (!permission || permission === 'viewer') {
      return false;
    }

    const result = this.personaStore.setHeadBranch(personaId, branchId);
    if (!result) return false;

    const persona = this.personaStore.getPersona(personaId);
    if (persona) {
      await this.logUserEvent(persona.ownerId, result.eventData.type, result.eventData.data);
    }
    return true;
  }

  // Participation Methods

  async personaJoinConversation(
    personaId: string,
    request: PersonaJoinRequest
  ): Promise<{ participation: PersonaParticipation; participant: Participant } | null> {
    const persona = this.personaStore.getPersona(personaId);
    if (!persona) {
      return null;
    }

    // Check if persona already has an active participation (and interleaving not allowed)
    if (!persona.allowInterleavedParticipation) {
      const activeParticipation = this.personaStore.getActiveParticipation(personaId);
      if (activeParticipation) {
        throw new Error(`Persona ${persona.name} already active in another conversation`);
      }
    }

    // Get conversation to verify it exists and get owner
    const conversation = this.getConversationById(request.conversationId);
    if (!conversation) {
      return null;
    }

    // Create a participant record for the persona
    const participantName = request.participantName || persona.name;
    const participant = await this.createParticipant(
      request.conversationId,
      conversation.userId,
      participantName,
      'assistant',
      persona.modelId,
      undefined, // systemPrompt - could be set later
      undefined, // settings
      undefined  // contextManagement
    );

    // Update participant with persona link
    await this.updateParticipant(participant.id, conversation.userId, {
      personaId: personaId
    });

    // Get updated participant with persona fields
    const updatedParticipant = await this.getParticipant(participant.id, conversation.userId);
    if (!updatedParticipant) {
      return null;
    }

    // Use 'root' as the default canonical branch (main conversation branch)
    const canonicalBranchId = 'root';

    const result = this.personaStore.createParticipation(
      personaId,
      request.conversationId,
      participant.id,
      canonicalBranchId
    );
    if (!result) {
      // Clean up the participant we created
      await this.deleteParticipant(participant.id, conversation.userId);
      return null;
    }

    // Update participant with participation link
    await this.updateParticipant(participant.id, conversation.userId, {
      personaParticipationId: result.participation.id
    });

    // Get final participant state
    const finalParticipant = await this.getParticipant(participant.id, conversation.userId);

    await this.logUserEvent(persona.ownerId, result.eventData.type, result.eventData.data);

    return {
      participation: result.participation,
      participant: finalParticipant || updatedParticipant
    };
  }

  async personaLeaveConversation(personaId: string, conversationId: string): Promise<PersonaParticipation | null> {
    // Find the active participation for this persona in this conversation
    const activeParticipation = this.personaStore.getActiveParticipation(personaId);
    if (!activeParticipation || activeParticipation.conversationId !== conversationId) {
      return null;
    }

    // Compute canonical branch: find the latest message's branch ID in this conversation
    const conversation = this.getConversationById(conversationId);
    if (!conversation) return null;

    const messages = await this.getConversationMessages(conversationId, conversation.userId);
    let canonicalBranchId = 'root';

    if (messages.length > 0) {
      // Use the active branch of the last message as the canonical branch
      const lastMessage = messages[messages.length - 1];
      canonicalBranchId = lastMessage.activeBranchId;
    }

    // Set the canonical branch before ending participation
    const canonicalResult = this.personaStore.setCanonicalBranch(
      activeParticipation.id,
      canonicalBranchId
    );
    if (canonicalResult) {
      const persona = this.personaStore.getPersona(personaId);
      if (persona) {
        await this.logUserEvent(persona.ownerId, canonicalResult.eventData.type, canonicalResult.eventData.data);
      }
    }

    // Now end the participation
    const result = this.personaStore.endParticipation(activeParticipation.id);
    if (!result) return null;

    const persona = this.personaStore.getPersona(personaId);
    if (persona) {
      await this.logUserEvent(persona.ownerId, result.eventData.type, result.eventData.data);
    }
    
    // Get the updated participation after ending
    return this.personaStore.getParticipation(activeParticipation.id) || null;
  }

  getPersonaParticipation(participationId: string): PersonaParticipation | undefined {
    return this.personaStore.getParticipation(participationId);
  }

  getPersonaActiveParticipation(personaId: string): PersonaParticipation | undefined {
    return this.personaStore.getActiveParticipation(personaId);
  }

  getPersonaOrderedParticipations(branchId: string): PersonaParticipation[] {
    return this.personaStore.getOrderedParticipations(branchId);
  }

  getPersonaParticipations(personaId: string, branchId?: string): PersonaParticipation[] {
    if (branchId) {
      return this.personaStore.getParticipationsForBranch(branchId);
    }
    return this.personaStore.getParticipationsForPersona(personaId);
  }

  getPersonaParticipationsForConversation(conversationId: string): PersonaParticipation[] {
    return this.personaStore.getParticipationsForConversation(conversationId);
  }

  collectPersonaBranchParticipations(branchId: string): PersonaParticipation[] {
    return this.personaStore.collectBranchParticipations(branchId);
  }

  async setParticipationCanonicalBranch(
    participationId: string,
    userId: string,
    branchId: string
  ): Promise<boolean> {
    const participation = this.personaStore.getParticipation(participationId);
    if (!participation) return false;

    // Check permission
    const permission = this.personaStore.getUserPermissionForPersona(userId, participation.personaId);
    if (!permission || permission === 'viewer') {
      return false;
    }

    const result = this.personaStore.setCanonicalBranch(participationId, branchId);
    if (!result) return false;

    const persona = this.personaStore.getPersona(participation.personaId);
    if (persona) {
      await this.logUserEvent(persona.ownerId, result.eventData.type, result.eventData.data);
    }
    return true;
  }

  async updateParticipationLogicalTime(
    participationId: string,
    userId: string,
    logicalStart: number,
    logicalEnd: number
  ): Promise<boolean> {
    const participation = this.personaStore.getParticipation(participationId);
    if (!participation) return false;

    // Check permission
    const permission = this.personaStore.getUserPermissionForPersona(userId, participation.personaId);
    if (!permission || permission === 'viewer') {
      return false;
    }

    const result = this.personaStore.updateLogicalTime(participationId, logicalStart, logicalEnd);
    if (!result) return false;

    const persona = this.personaStore.getPersona(participation.personaId);
    if (persona) {
      await this.logUserEvent(persona.ownerId, result.eventData.type, result.eventData.data);
    }
    return true;
  }

  // Persona Share Methods

  async sharePersona(
    personaId: string,
    sharedByUserId: string,
    sharedWithUserId: string,
    permission: PersonaPermission
  ): Promise<PersonaShare | null> {
    const persona = this.personaStore.getPersona(personaId);
    if (!persona) return null;

    // Only owner can share
    if (persona.ownerId !== sharedByUserId) return null;

    const result = this.personaStore.createShare(personaId, sharedWithUserId, sharedByUserId, permission);
    if (!result) return null;

    await this.logUserEvent(sharedByUserId, result.eventData.type, result.eventData.data);
    return result.share;
  }

  async updatePersonaShare(shareId: string, userId: string, permission: PersonaPermission): Promise<PersonaShare | null> {
    const share = this.personaStore.getShare(shareId);
    if (!share) return null;

    const persona = this.personaStore.getPersona(share.personaId);
    if (!persona || persona.ownerId !== userId) return null;

    const result = this.personaStore.updateShare(shareId, permission);
    if (!result) return null;

    await this.logUserEvent(userId, result.eventData.type, result.eventData.data);
    return result.share;
  }

  async revokePersonaShare(shareId: string, userId: string): Promise<boolean> {
    const share = this.personaStore.getShare(shareId);
    if (!share) return false;

    const persona = this.personaStore.getPersona(share.personaId);
    if (!persona || persona.ownerId !== userId) return false;

    const result = this.personaStore.revokeShare(shareId);
    if (!result) return false;

    await this.logUserEvent(userId, result.eventData.type, result.eventData.data);
    return true;
  }

  getPersonaShares(personaId: string): PersonaShare[] {
    return this.personaStore.getSharesForPersona(personaId);
  }

  // Close database connection
  async close(): Promise<void> {
    await this.eventStore.close();
    await this.userEventStore.close();
    await this.conversationEventStore.close();
  }
}<|MERGE_RESOLUTION|>--- conflicted
+++ resolved
@@ -2534,11 +2534,7 @@
     return message;
   }
 
-<<<<<<< HEAD
-  async addMessageBranch(messageId: string, conversationId: string, conversationOwnerUserId: string, content: string, role: 'user' | 'assistant' | 'system', parentBranchId?: string, model?: string, participantId?: string, attachments?: any[], sentByUserId?: string, hiddenFromAi?: boolean, preserveActiveBranch?: boolean): Promise<Message | null> {
-=======
-  async addMessageBranch(messageId: string, conversationId: string, conversationOwnerUserId: string, content: string, role: 'user' | 'assistant' | 'system', parentBranchId?: string, model?: string, participantId?: string, attachments?: any[], sentByUserId?: string, hiddenFromAi?: boolean, creationSource?: 'inference' | 'human_edit' | 'regeneration' | 'split' | 'import'): Promise<Message | null> {
->>>>>>> 7b56be84
+  async addMessageBranch(messageId: string, conversationId: string, conversationOwnerUserId: string, content: string, role: 'user' | 'assistant' | 'system', parentBranchId?: string, model?: string, participantId?: string, attachments?: any[], sentByUserId?: string, hiddenFromAi?: boolean, preserveActiveBranch?: boolean, creationSource?: 'inference' | 'human_edit' | 'regeneration' | 'split' | 'import'): Promise<Message | null> {
     const message = await this.tryLoadAndVerifyMessage(messageId, conversationId, conversationOwnerUserId);
     if (!message) return null;
     
