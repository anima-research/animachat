--- conflicted
+++ resolved
@@ -19,23 +19,6 @@
   contextManagement: ContextManagementSchema.optional()
 });
 
-<<<<<<< HEAD
-const UpdateParticipantSchema = z.object({
-  name: z.string().optional(), // Allow empty string for raw continuation mode
-  model: z.string().optional(),
-  systemPrompt: z.string().optional(),
-  settings: z.object({
-    temperature: z.number(),
-    maxTokens: z.number(),
-    topP: z.number().optional(),
-    topK: z.number().optional()
-  }).optional(),
-  contextManagement: ContextManagementSchema.optional(),
-  isActive: z.boolean().optional()
-});
-
-=======
->>>>>>> 06dff188
 export function participantRouter(db: Database): Router {
   const router = Router();
 
