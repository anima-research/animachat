--- conflicted
+++ resolved
@@ -401,25 +401,15 @@
               :key="group.id"
               :messages="group.messages"
               :participants="participants"
-<<<<<<< HEAD
-              :is-selected-parent="selectedBranchForParent?.messageId === message.id &&
-                                   selectedBranchForParent?.branchId === message.activeBranchId"
-              :is-last-message="index === messages.length - 1"
-              :is-streaming="isStreaming && message.id === streamingMessageId && message.activeBranchId === streamingBranchId"
-              :has-error="streamingError?.messageId === message.id"
-              :error-message="streamingError?.messageId === message.id ? streamingError.error : undefined"
-              :error-suggestion="streamingError?.messageId === message.id ? streamingError.suggestion : undefined"
-              :post-hoc-affected="postHocAffectedMessages.get(message.id)"
-=======
               :is-last-group="groupIndex === groupedMessages.length - 1"
               :selected-branch-for-parent="selectedBranchForParent"
               :streaming-message-id="streamingMessageId"
+              :streaming-branch-id="streamingBranchId"
               :is-streaming="isStreaming"
               :streaming-error="streamingError"
               :post-hoc-affected-messages="postHocAffectedMessages"
               :show-stuck-button="showStuckButton"
               :authenticity-map="authenticityMap"
->>>>>>> 7b56be84
               @regenerate="regenerateMessage"
               @stuck-clicked="stuckDialog = true"
               @edit="editMessage"
@@ -1078,11 +1068,7 @@
 const personas = ref<Persona[]>([]);
 const isStreaming = ref(false);
 const streamingMessageId = ref<string | null>(null);
-<<<<<<< HEAD
 const streamingBranchId = ref<string | null>(null);  // Track which branch is streaming
-=======
-const streamingBranchId = ref<string | null>(null); // Track which branch is streaming
->>>>>>> 7b56be84
 const autoScrollEnabled = ref(true);
 const userScrolledRecently = ref(false);  // Prevents auto-scroll from fighting with user
 const isProgrammaticScroll = ref(false);  // Tracks when scroll is from code, not user
@@ -1874,22 +1860,6 @@
         if (data.message && data.message.branches?.length > 0) {
           const activeBranch = data.message.branches.find((b: any) => b.id === data.message.activeBranchId);
           // If the active branch is an assistant with empty/minimal content, streaming is starting
-<<<<<<< HEAD
-          if (activeBranch && activeBranch.role === 'assistant' && (!activeBranch.content || activeBranch.content.length < 10)) {
-            // Only enable auto-scroll if this is a NEW streaming session, not an update to existing parallel generation
-            // This prevents re-enabling auto-scroll when user has scrolled up during parallel generation
-            const isNewStreamingSession = !isStreaming.value || 
-              streamingMessageId.value !== data.message.id;
-            
-            if (isNewStreamingSession) {
-              streamingMessageId.value = data.message.id;
-              streamingBranchId.value = data.message.activeBranchId;
-              isStreaming.value = true;
-              autoScrollEnabled.value = true;
-              streamingError.value = null;
-              console.log('[WebSocket] Regenerate detected - starting streaming for message:', data.message.id.slice(0, 8));
-            }
-=======
           // BUT: Don't re-enter streaming mode if:
           // 1. We're already streaming for this exact message, OR
           // 2. This branch ID was recently streamed (completed within last 30 seconds)
@@ -1908,13 +1878,11 @@
             streamingError.value = null;
             startStuckDetection(); // Start tracking for stuck generation
             console.log('[WebSocket] Regenerate detected - starting streaming for message:', data.message.id.slice(0, 8));
->>>>>>> 7b56be84
           }
         }
       });
       
       store.state.wsService.on('stream', (data: any) => {
-<<<<<<< HEAD
         // Streaming content update - track which branch is being streamed
         // This helps us know whether to auto-scroll (only if visible branch is streaming)
         if (data.messageId && data.branchId) {
@@ -1922,34 +1890,25 @@
           const message = store.state.allMessages.find(m => m.id === data.messageId);
           const isActiveBranch = message && message.activeBranchId === data.branchId;
           
+          // Track token arrival for stuck detection (only for tracked message)
+          if (data.messageId === streamingMessageId.value && (data.content || data.contentBlocks)) {
+            onTokenReceived();
+          }
+          
           if (data.isComplete || data.aborted) {
             // This branch finished streaming
+            // Track this completed branch to prevent re-triggering from DEBUG CAPTURE updates
+            if (data.branchId) {
+              lastCompletedBranchId.value = data.branchId;
+              lastCompletedTime.value = Date.now();
+            }
             // Clear tracking if this was the tracked branch (whether active or not)
             if (data.branchId === streamingBranchId.value) {
               streamingBranchId.value = null;
               isStreaming.value = false;
               streamingMessageId.value = null;
+              clearStuckDetection();
             }
-=======
-        // Streaming content update
-        if (data.messageId === streamingMessageId.value) {
-          // Track token arrival for stuck detection
-          if (data.content || data.contentBlocks) {
-            onTokenReceived();
-          }
-          
-          // Check if streaming is complete or was aborted
-          if (data.isComplete || data.aborted) {
-            // Track this completed branch to prevent re-triggering from DEBUG CAPTURE updates
-            if (data.branchId) {
-              lastCompletedBranchId.value = data.branchId;
-              lastCompletedTime.value = Date.now();
-            }
-            isStreaming.value = false;
-            streamingMessageId.value = null;
-            streamingBranchId.value = null;
-            clearStuckDetection();
->>>>>>> 7b56be84
             if (data.aborted) {
               console.log('Generation was aborted');
             }
@@ -1970,11 +1929,8 @@
         if (data.conversationId === currentConversation.value?.id) {
           isStreaming.value = false;
           streamingMessageId.value = null;
-<<<<<<< HEAD
           streamingBranchId.value = null;
-=======
           clearStuckDetection();
->>>>>>> 7b56be84
         }
       });
       
